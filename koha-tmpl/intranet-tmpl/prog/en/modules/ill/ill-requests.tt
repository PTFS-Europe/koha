[% USE raw %]
[% USE Asset %]
[% USE Branches %]
[% USE Koha %]
[% USE KohaDates %]
[% SET footerjs = 1 %]
[% USE AuthorisedValues %]
[% USE ColumnsSettings %]
[% USE Price %]

[% INCLUDE 'doc-head-open.inc' %]
<title>Koha &rsaquo; ILL requests</title>
[% INCLUDE 'doc-head-close.inc' %]
[% Asset.css("css/datatables.css") | $raw %]

<body id="illrequests" class="ill">
[% INCLUDE 'header.inc' %]
[% INCLUDE 'cat-search.inc' %]

<div id="breadcrumbs">
    <a href="/cgi-bin/koha/mainpage.pl">Home</a> &rsaquo;
    <a href="/cgi-bin/koha/ill/ill-requests.pl">ILL requests</a>
    [% IF query_type == 'create' %]
         &rsaquo; New request
    [% ELSIF query_type == 'status' %]
         &rsaquo; Status
    [% END %]
</div>

<div id="doc3" class="yui-t2">
    <div id="bd">
        [% IF query_type == 'illlist' %]
        <div id="illfilter_yui_column" class="yui-b">
            <form method="get" id="illfilter_form">
                <fieldset class="brief">
                    <h3>Filters</h3>
                    <ol>
                        <li>
                            <label for="illfilter_status">Status:</label>
                            <select name="illfilter_status" id="illfilter_status">
                                <option value=""></option>
                            </select>
                        </li>
                        <li>
                            <label for="illfilter_dateplaced_start">Date placed between:</label>
                            <input type="text" name="illfilter_dateplaced_start" id="illfilter_dateplaced_start" class="datepicker" />
                        </li>
                        <li>
                            <label for="illfilter_dateplaced_end">and:</label>
                            <input type="text" name="illfilter_dateplaced_end" id="illfilter_dateplaced_end" class="datepicker" />
                        </li>
                        <li>
                            <label for="illfilter_datemodified_start">Updated between:</label>
                            <input type="text" name="illfilter_datemodified_start" id="illfilter_datemodified_start" class="datepicker" />
                        </li>
                        <li>
                            <label for="illfilter_datemodified_end">and:</label>
                            <input type="text" name="illfilter_datemodified_end" id="illfilter_datemodified_end" class="datepicker" />
                        </li>
                        <li>
                            <label for="illfilter_branchname">Library:</label>
                            <select name="illfilter_branchname" id="illfilter_branchname">
                                <option value=""></option>
                            </select>
                        </li>
                        <li>
                            <label for="illfilter_barcode">Patron barcode:</label>
                            <input type="text" name="illfilter_barcode" id="illfilter_barcode" />
                        </li>
                    </ol>
                    <fieldset class="action">
                        <input type="submit" value="Search" />
                        <input type="button" value="Clear" id="clear_search" />
                    </fieldset>
                </fieldset>
            </form>
        </div>
        [% END %]
        <div id="yui-main">
            <div id="interlibraryloans" class="yui-b">
        [% IF !backends_available || !has_branch %]
            <div class="dialog message">ILL module configuration problem. Take a look at the <a href="/cgi-bin/koha/about.pl#sysinfo">about page</a></div>
        [% ELSE %]
                [% INCLUDE 'ill-toolbar.inc' %]

                [% IF whole.error %]
                    <h1>Error performing operation</h1>
                    <!-- Dispatch on Status -->
                    <p>We encountered an error:</p>
                    <p>
                      <pre>[% whole.message | html %] ([% whole.status | html %])</pre>
                    </p>
                [% END %]

                [% IF query_type == 'create' %]
                    <h1>New ILL request</h1>
                    [% PROCESS $whole.template %]

                [% ELSIF query_type == 'confirm' %]
                    <h1>Confirm ILL request</h1>
                    [% PROCESS $whole.template %]

                [% ELSIF query_type == 'cancel' and !whole.error %]
                    <h1>Cancel a confirmed request</h1>
                    [% PROCESS $whole.template %]

                [% ELSIF query_type == 'generic_confirm' %]
                    <h1>Place request with partner libraries</h1>
                  [% IF error %]
                    [% IF error == 'no_target_email' %]
                        <div class="alert">
                            No target email addresses found. Either select at least
                            one partner or check your ILL partner library records.
                        </div>
                    [% ELSIF error == 'no_library_email' %]
                        <div class="alert">
                            Your library has no usable email address. Please set it.
                        </div>
                    [% ELSIF error == 'unkown_error' %]
                        <div class="alert">
                            Unknown error processing your request. Contact your administrator.
                        </div>
                    [% END %]
                  [% END %]
                    <!-- Start of GENERIC_EMAIL case -->
                    [% IF whole.value.partners %]
                       [% ill_url = "/cgi-bin/koha/ill/ill-requests.pl?method=illview&illrequest_id=" _ request.illrequest_id %]
                        <form method="POST" action="/cgi-bin/koha/ill/ill-requests.pl">
                            <fieldset class="rows">
                                <legend>Interlibrary loan request details</legend>
                                <ol>
                                    <li>
                                        <label for="partner_filter">Filter partner libraries:</label>
                                        <input type="text" id="partner_filter" />
                                    </li>
                                    <li>
                                        <label for="partners" class="required">Select partner libraries:</label>
                                        <select size="5" multiple="true" id="partners" name="partners" required="required">
                                            [% FOREACH partner IN whole.value.partners %]
                                                <option value=[% partner.email | html %]>
                                                    [% partner.branchcode _ " - " _ partner.surname %]
                                                </option>
                                            [% END %]
                                        </select>

                                    </li>
                                    <li>
                                        <label for="subject" class="required">Subject Line</label>
                                        <input type="text" name="subject" id="subject" type="text" value="[% whole.value.draft.subject | html %]" required="required" />
                                    </li>
                                    <li>
                                        <label for="body" class="required">Email text:</label>
                                        <textarea name="body" id="body" rows="20" cols="80" required="required">[% whole.value.draft.body | html %]</textarea>
                                    </li>
                                </ol>
                                <input type="hidden" value="generic_confirm" name="method">
                                <input type="hidden" value="draft" name="stage">
                                <input type="hidden" value="[% request.illrequest_id | html %]" name="illrequest_id">
                            </fieldset>
                            <fieldset class="action">
                                <input type="submit" class="btn btn-default" value="Send email"/>
                                <span><a href="[% ill_url | url %]" title="Return to request details">Cancel</a></span>
                            </fieldset>
                        </form>
                    [% ELSE %]
                        <fieldset class="rows">
                            <legend>Interlibrary loan request details</legend>
                            <p>No partners have been defined yet. Please create appropriate patron records (by default ILLLIBS category).</p>
                            <p>Be sure to provide email addresses for these patrons.</p>
                            <p><span><a href="[% ill_url | url %]" title="Return to request details">Cancel</a></span></p>
                        </fieldset>
                    [% END %]
                <!-- generic_confirm ends here -->

                [% ELSIF query_type == 'edit_action' %]
                    <form method="POST" action="/cgi-bin/koha/ill/ill-requests.pl">
                        <fieldset class="rows">
                            <legend>Request details</legend>
                            <ol>
                                [% type = request.get_type %]
                                <li class="borrowernumber">
                                    <label for="borrowernumber">Patron ID:</label>
                                    [% request.borrowernumber | html %]
                                </li>
                                <li class="biblio_id">
                                    <label for="biblio_id" class="biblio_id">Bibliographic record ID:</label>
                                    <input name="biblio_id" id="biblio_id" type="text" value="[% request.biblio_id | html %]">
                                </li>
                                <li class="branchcode">
                                    <label for="library" class="branchcode">Library:</label>
                                    <select name="branchcode" id="library">
                                        [% PROCESS options_for_libraries libraries => Branches.all( selected => request.branchcode ) %]
                                    </select>
                                </li>
                                <li class="status">
                                    <label class="status">Status:</label>
                                    [% stat = request.status %]
                                    [% current_alias = request.status_alias %]
                                    <select id="status_alias" name="status_alias">
                                        [% IF !current_alias %]
                                        <option value="" selected>
                                        [% ELSE %]
                                        <option value="">
                                        [% END %]
                                            [% request.capabilities.$stat.name | html %]
                                        </option>
                                        [% FOREACH alias IN AuthorisedValues.Get('ILLSTATUS') %]
                                            [% IF alias.id == current_alias %]
                                            <option value="[% alias.id | html %]" selected>
                                            [% ELSE %]
                                            <option value="[% alias.id | html %]">
                                            [% END %]
                                                [% alias.lib | html %]
                                            </option>
                                        [% END %]
                                    </select>
                                </li>
                                <li class="updated">
                                    <label class="updated">Last updated:</label>
                                    [% request.updated | $KohaDates  with_hours => 1 %]
                                </li>
                                <li class="medium">
                                    <label class="medium">Request type:</label>
                                    [% IF type %][% type | html %][% ELSE %]<span>N/A</span>[% END %]
                                </li>
                                <li class="cost">
                                    <label class="cost">Cost:</label>
                                    [% IF request.cost %][% request.cost | $Price %][% ELSE %]<span>N/A</span>[% END %]
                                </li>
                                <li class="price_paid">
                                    <label class="price_paid">Price paid:</label>
                                    <input name="price_paid" id="price_paid" type="text" value="[% request.price_paid | html %]">
                                </li>
                                <li class="req_id">
                                    <label class="req_id">Request number:</label>
                                    [% request.id_prefix _ request.illrequest_id | html %]
                                </li>
                                <li class="notesstaff">
                                    <label for="notesstaff" class="notesstaff">Staff notes:</label>
                                    <textarea name="notesstaff" id="notesstaff" rows="5">[% request.notesstaff | html %]</textarea>
                                </li>
                                <li class="notesopac">
                                    <label for="notesopac" class="notesopac">Opac notes:</label>
                                    <textarea name="notesopac" id="notesopac" rows="5">[% request.notesopac | html %]</textarea>
                                </li>
                            </ol>
                        </fieldset>
                        <fieldset class="action">
                            <input type="hidden" value="edit_action" name="method">
                            <input type="hidden" value="form" name="stage">
                            <input type="hidden" value="[% request.illrequest_id | html %]" name="illrequest_id">
                            <input type="hidden" value="[% request.borrowernumber | html %]" name="borrowernumber">
                            <input type="submit" value="Submit">
                            <a class="cancel" href="/cgi-bin/koha/ill/ill-requests.pl?method=illview&amp;illrequest_id=[% request.id | html %]">Cancel</a>
                        </fieldset>
                    </form>

                [% ELSIF query_type == 'delete_confirm' %]

                    <div class="dialog alert">
                        <h3>Are you sure you wish to delete this request?</h3>
                        <form action="/cgi-bin/koha/ill/ill-requests.pl" method="post">
                            <input type="hidden" name="method" value="delete" />
                            <input type="hidden" name="confirmed" value="1" />
                            <input type="hidden" name="illrequest_id" value="[% request.id | html %]" />
                            <button type="submit" class="btn btn-default btn-sm approve"><i class="fa fa-fw fa-check"></i> Yes, delete</button>
                        </form>
                        <a class="btn btn-default btn-sm deny" href="/cgi-bin/koha/ill/ill-requests.pl?method=illview&amp;illrequest_id=[% request.id | html %]"><i class="fa fa-fw fa-remove"></i>No, do not delete</a>
                    </div>

                [% ELSIF query_type == 'illview' %]
                    [% req_status = request.status %]

                    [% IF error %]
                      [% IF error == 'migrate_target' %]
                          <div class="alert">
                              The backend you tried to migrate to does not yet support migrations, please try again with an alternative target.
                          </div>
                      [% END %]
                    [% END %]

                    <h1>Manage ILL request</h1>
                    <div id="request-toolbar" class="btn-toolbar">
                        <a title="Edit request" id="ill-toolbar-btn-edit-action" class="btn btn-sm btn-default" href="/cgi-bin/koha/ill/ill-requests.pl?method=edit_action&amp;illrequest_id=[% request.illrequest_id | html %]">
                        <span class="fa fa-pencil"></span>
                        Edit request
                        </a>
                        [% FOREACH action IN request.available_actions %]
                            [% IF action.method == 'migrate' %]
                                [% IF backends.size > 2 %]
                                    <div class="dropdown btn-group">
                                        <button class="btn btn-sm btn-default dropdown-toggle" type="button" id="ill-migrate-dropdown" data-toggle="dropdown" aria-haspopup="true" aria-expanded="true">
                                            <i class="fa [% action.ui_method_icon | html %]"></i> [% action.ui_method_name | html %] <span class="caret"></span>
                                        </button>
                                        <ul class="dropdown-menu" aria-labelledby="ill-migrate-dropdown">
                                            [% FOREACH backend IN backends %]
                                                [% IF backend != request.backend %]
                                                    <li><a href="/cgi-bin/koha/ill/ill-requests.pl?method=[% action.method | uri %]&amp;illrequest_id=[% request.illrequest_id | uri %]&amp;backend=[% backend | uri %]">[% backend | html %]</a></li>
                                                [% END %]
                                            [% END %]
                                        </ul>
                                    </div>
                                [% ELSIF backends.size == 2 %]
                                    [% FOREACH backend IN backends %]
                                        [% IF backend != request.backend %]
                                            <a title="[% action.ui_method_name | html %]" id="ill-toolbar-btn-[% action.id | lower | html %]" class="btn btn-sm btn-default" href="/cgi-bin/koha/ill/ill-requests.pl?method=[% action.method | uri %]&amp;illrequest_id=[% request.illrequest_id | uri %]&amp;backend=[% backend | uri %]">
                                            <span class="fa [% action.ui_method_icon | html %]"></span>
                                            [% action.ui_method_name | html %]
                                            </a>
                                        [% END %]
                                    [% END %]
                                [% END %]
                            [% ELSIF action.method != 0 %]
                                <a title="[% action.ui_method_name | html %]" id="ill-toolbar-btn-[% action.id | lower | html %]" class="btn btn-sm btn-default" href="/cgi-bin/koha/ill/ill-requests.pl?method=[% action.method | uri %]&amp;illrequest_id=[% request.illrequest_id | uri %]">
                                <span class="fa [% action.ui_method_icon | html %]"></span>
                                [% action.ui_method_name | html %]
                                </a>
                            [% END %]
                        [% END %]
                        <a title="Display supplier metadata" id="ill-request-display-metadata" class="btn btn-sm btn-default pull-right" href="#">
                            <span class="fa fa-eye"></span>
                            Display supplier metadata
                        </a>
                        <a title="Display request log" id="ill-request-display-log" class="btn btn-sm btn-default pull-right" href="#">
                            <span class="fa fa-calendar"></span>
                            Display request log
                        </a>
                    </div>
                    <div class="ill-view-panel panel panel-default">
                        <div class="panel-heading">
                            <h3>Request details</h3>
                        </div>
                        <div class="panel-body">
                            <h4>Details from library</h4>
                            <div class="rows">
                                <ol>
                                    <li class="orderid">
                                        <span class="label orderid">Order ID:</span>
                                        [% IF request.orderid %][% request.orderid | html %][% ELSE %]<span>N/A</span>[% END %]
                                    </li>
                                    <li class="borrowernumber">
                                        <span class="label borrowernumber">Patron:</span>
                                        [% borrowerlink = "/cgi-bin/koha/members/moremember.pl" _ "?borrowernumber=" _ request.patron.borrowernumber %]
                                        <a href="[% borrowerlink | url %]" title="View borrower details">
                                        [% request.patron.firstname _ " " _ request.patron.surname _ " [" _ request.patron.cardnumber _ "]" | html %]
                                        </a>
                                    </li>

                                    <li class="biblio_id">
                                        <span class="label biblio_id">Bibliographic record ID:</span>
                                        [% IF request.biblio_id %]
                                            <a href="/cgi-bin/koha/catalogue/detail.pl?biblionumber=[% request.biblio_id | uri %]">[% request.biblio_id | html %]</a>
                                        [% ELSE %]
                                            <span>N/A</span>
                                        [% END %]
                                    </li>
                                    <li class="branchcode">
                                        <span class="label branchcode">Library:</span>
                                        [% Branches.GetName(request.branchcode) | html %]
                                    </li>
                                    <li class="status">
                                        <span class="label status">Status:</span>
                                        [% IF request.statusalias %]
                                            [% request.statusalias.lib | html %]
                                        [% ELSE %]
                                            [% request.capabilities.$req_status.name | html%]
                                            [% IF request.status == 'GENREQ' && request.requested_partners.length > 0 %]
                                            :
                                                [% FOREACH partner IN request.requested_partners(1) %]
                                                    <a href="/cgi-bin/koha/members/moremember.pl?borrowernumber=[% partner.borrowernumber %]">[% partner.email %] ([% partner.cardnumber %])</a>
                                                    [% IF loop.index() < loop.size() - 1 %];[% END %]
                                                [% END %]
                                            [% END %]
                                        [% END %]
                                    </li>
                                    <li class="updated">
                                        <span class="label updated">Last updated:</span>
                                        [% request.updated | $KohaDates  with_hours => 1 %]
                                    </li>
                                    <li class="medium">
                                        <span class="label medium">Request type:</span>
                                        [% type = request.get_type %]
                                        [% IF type %][% type | html %][% ELSE %]<span>N/A</span>[% END %]
                                    </li>
                                    <li class="cost">
                                        <span class="label cost">Cost:</span>
                                        [% IF request.cost %][% request.cost | $Price %][% ELSE %]<span>N/A</span>[% END %]
                                    </li>
                                    <li class="price_paid">
                                        <span class="label price_paid">Price paid:</span>
                                        [% IF request.price_paid %][% request.price_paid | $Price %][% ELSE %]<span>N/A</span>[% END %]
                                    </li>
                                    <li class="req_id">
                                        <span class="label req_id">Request number:</span>
                                        [% request.id_prefix _ request.illrequest_id | html %]
                                    </li>
                                    <li class="notesstaff">
                                        <span class="label notes_staff">Staff notes:</span>
                                        <p>[% request.notesstaff | html %]</p>
                                    </li>
                                    <li class="notesopac">
                                        <span class="label notes_opac">Notes:</span>
                                        <p>[% request.notesopac | html %]</p>
                                    </li>
                                </ol>
                            </div>
                            <div class="rows">
                                <h4>Details from supplier ([% request.backend | html %])</h4>
                                <ol>
                                    [% FOREACH meta IN request.metadata %]
                                        <li class="requestmeta-[% meta.key.replace('\s','_') | html %]">
                                            <span class="label">[% meta.key | html %]:</span>
                                            [% meta.value | html %]
                                        </li>
                                    [% END %]
                                </ol>
                            </div>
                        </div>
                    </div>

                    <div id="dataPreview" class="modal fade" tabindex="-1" role="dialog" aria-labelledby="dataPreviewLabel" aria-hidden="true">
                        <div class="modal-dialog">
                            <div class="modal-content">
                                <div class="modal-header">
                                    <button type="button" class="closebtn" data-dismiss="modal" aria-hidden="true">×</button>
                                    <h3 id="dataPreviewLabel"> Supplier metadata</h3>
                                </div>
                                <div class="modal-body">
                                    <div id="requestattributes">
                                        [% FOREACH attr IN request.illrequestattributes %]
                                        <div class="requestattr-[% attr.type | html %]">
                                            <span class="label">[% attr.type | html %]:</span>
                                            [% attr.value | html %]
                                        </div>
                                            [% END %]
                                    </div>
                                </div>
                                <div class="modal-footer">
                                    <button class="btn btn-default" data-dismiss="modal" aria-hidden="true">Close</button>
                                </div>
                            </div>
                        </div>
                    </div>

                    <div id="requestLog" class="modal fade" tabindex="-1" role="dialog" aria-labelledby="dataPreviewLabel" aria-hidden="true">
                        <div class="modal-dialog">
                            <div class="modal-content">
                                <div class="modal-header">
                                    <button type="button" class="closebtn" data-dismiss="modal" aria-hidden="true">×</button>
                                    <h3 id="requestLogLabel"> Request log</h3>
                                </div>
                                <div class="modal-body">
                                [% IF request.logs.size > 0 %]
                                    [% FOREACH log IN request.logs %]
                                        [% tpl = log.template %]
                                        [% INCLUDE $tpl request=request %]
                                    [% END %]
                                [% ELSE %]
                                    There are no recorded logs for this request
                                [% END %]
                                </div>
                                <div class="modal-footer">
                                    <button class="btn btn-default" data-dismiss="modal" aria-hidden="true">Close</button>
                                </div>
                            </div>
                        </div>
                    </div>

                    <div class="ill-view-panel panel panel-default">
                        <div class="panel-heading">
                            <h3>[% request.illcomments.count | html %] comments</h3>
                        </div>
                        <div class="panel-body">
                            [% IF request.illcomments.count && request.illcomments.count > 0 %]
                                [% FOREACH comment IN request.illcomments %]
                                    <div class="rows comment_[% comment.patron.categorycode | html %]">
                                    <h5>Comment by:
                                    <a href="[% borrowerlink | url %]" title="View borrower details">
                                    [% comment.patron.firstname _ " " _ comment.patron.surname _ " [" _ comment.patron.cardnumber _ "]" | html %]</a>
                                    [% comment.timestamp | $KohaDates with_hours => 1 %]</h5>
                                    <p>[% comment.comment | html %]</p>
                                    </div>
                                [% END %]
                            [% END %]
                                <div class="rows">
                                    <h3><a id="toggle_addcomment" href="#">Add comment</a></h3>
                                    <div id="addcomment" class="content_hidden">
                                        <form class="validated" method="post" action="/cgi-bin/koha/ill/ill-requests.pl">
                                            <input type="hidden" value="save_comment" name="method">
                                            <input type="hidden" value="[% csrf_token | html %]" name="csrf_token">
                                            <input type="hidden" value="[% request.illrequest_id | html %]" name="illrequest_id">
                                            <fieldset class="rows">
                                                <ol>
                                                    <li>
                                                        <label class="required" for="comment">Comment: </label>
                                                        <textarea class="required" required="required" cols="80" rows="10" id="comment" name="comment"></textarea>
                                                        <span class="required">Required</span>
                                                    </li>
                                                </ol>
                                            </fieldset>
                                            <fieldset class="action">
                                                <input type="submit" value="Submit">
                                            </fieldset>
                                        </form>
                                    </div>
                                </div>
                        </div>
                    </div>

                [% ELSIF query_type == 'illlist' %]
                    <!-- illlist -->
                    <h1>View ILL requests</h1>
                    <div id="results">
                        <h3>Details for all requests</h3>
                        [% INCLUDE 'ill-list-table.inc' %]
                    </div>
                [% ELSE %]
                <!-- Custom Backend Action -->
                [% PROCESS $whole.template %]

                [% END %]
        [% END %]
            </div>
        </div>
    </div>

[% MACRO jsinclude BLOCK %]
    [% INCLUDE 'datatables.inc' %]
    [% INCLUDE 'columns_settings.inc' %]
    [% INCLUDE 'calendar.inc' %]
    [% Asset.js("lib/jquery/plugins/jquery.checkboxes.min.js") | $raw %]
    <script>
<<<<<<< HEAD
        // Date format for datepickers
        var dateMap = {
            dmydot: 'dd.mm.yy',
            iso: 'yy-mm-dd',
            metric: 'dd/mm/yy',
            us: 'mm/dd/yy'
        };
        var dateFormat = dateMap['[% Koha.Preference('dateformat') | html %]'];
        var prefilters = '[% prefilters | html %]';
        // Set column settings
        var columns_settings = [% ColumnsSettings.GetColumns( 'illrequests', 'ill-requests', 'ill-requests', 'json' ) %];
    </script>
    [% Asset.js("js/ill-list-table.js") | $raw %]
=======
        var prefilters = '[% prefilters | $raw %]';
        // Set column settings
        var columns_settings = [% ColumnsSettings.GetColumns( 'illrequests', 'ill-requests', 'ill-requests', 'json' ) %];
    </script>
    [% IF query_type == 'illlist' %]
        [% INCLUDE 'ill-list-table-strings.inc' %]
        [% Asset.js("js/ill-list-table.js") | $raw %]
    [% END %]
>>>>>>> 05b8f0bf
[% END %]

[% TRY %]
[% PROCESS backend_jsinclude %]
[% CATCH %]
[% END %]

[% INCLUDE 'intranet-bottom.inc' %]<|MERGE_RESOLUTION|>--- conflicted
+++ resolved
@@ -530,7 +530,6 @@
     [% INCLUDE 'calendar.inc' %]
     [% Asset.js("lib/jquery/plugins/jquery.checkboxes.min.js") | $raw %]
     <script>
-<<<<<<< HEAD
         // Date format for datepickers
         var dateMap = {
             dmydot: 'dd.mm.yy',
@@ -543,17 +542,10 @@
         // Set column settings
         var columns_settings = [% ColumnsSettings.GetColumns( 'illrequests', 'ill-requests', 'ill-requests', 'json' ) %];
     </script>
-    [% Asset.js("js/ill-list-table.js") | $raw %]
-=======
-        var prefilters = '[% prefilters | $raw %]';
-        // Set column settings
-        var columns_settings = [% ColumnsSettings.GetColumns( 'illrequests', 'ill-requests', 'ill-requests', 'json' ) %];
-    </script>
     [% IF query_type == 'illlist' %]
         [% INCLUDE 'ill-list-table-strings.inc' %]
         [% Asset.js("js/ill-list-table.js") | $raw %]
     [% END %]
->>>>>>> 05b8f0bf
 [% END %]
 
 [% TRY %]
