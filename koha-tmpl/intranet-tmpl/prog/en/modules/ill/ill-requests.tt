[% USE raw %]
[% USE Asset %]
[% USE Branches %]
[% USE Koha %]
[% USE KohaDates %]
[% SET footerjs = 1 %]
[% USE AuthorisedValues %]
[% USE ColumnsSettings %]

[% INCLUDE 'doc-head-open.inc' %]
<title>Koha &rsaquo; ILL requests</title>
[% INCLUDE 'doc-head-close.inc' %]
[% Asset.css("css/datatables.css") | $raw %]
<<<<<<< HEAD
=======
[% INCLUDE 'datatables.inc' %]
<script>
    //<![CDATA[
    $(document).ready(function() {

        // Illview Datatable setup

        // Fields we don't want to display
        var ignore = [
            'accessurl',
            'backend',
            'branchcode',
            'completed',
            'capabilities',
            'cost',
            'medium',
            'notesopac',
            'notesstaff',
            'placed',
            'replied'
        ];

        // Fields we need to expand (flatten)
        var expand = [
            'metadata',
            'patron'
        ];

        // Expanded fields
        // This is auto populated
        var expanded = {};

        // The core fields that should be displayed first
        var core = [
            'metadata_author',
            'metadata_title',
            'borrowername',
            'biblio_id',
            'library',
            'status',
            'updated',
            'illrequest_id',
            'comments',
            'action' // Action should always be last
        ];

        // Remove any fields we're ignoring
        var removeIgnore = function(dataObj) {
            dataObj.forEach(function(thisRow) {
                ignore.forEach(function(thisIgnore) {
                    if (thisRow.hasOwnProperty(thisIgnore)) {
                        delete thisRow[thisIgnore];
                    }
                });
            });
        };

        // Expand any fields we're expanding
        var expandExpand = function(row) {
            expand.forEach(function(thisExpand) {
                if (row.hasOwnProperty(thisExpand)) {
                    if (!expanded.hasOwnProperty(thisExpand)) {
                        expanded[thisExpand] = [];
                    }
                    var expandObj = row[thisExpand];
                    Object.keys(expandObj).forEach(
                        function(thisExpandCol) {
                            var expColName = thisExpand + '_' + thisExpandCol;
                            // Keep a list of fields that have been expanded
                            // so we can create toggle links for them
                            if (expanded[thisExpand].indexOf(expColName) == -1) {
                                expanded[thisExpand].push(expColName);
                            }
                            expandObj[expColName] =
                                expandObj[thisExpandCol];
                            delete expandObj[thisExpandCol];
                        }
                    );
                    $.extend(true, row, expandObj);
                    delete row[thisExpand];
                }
            });
        };

        // Build a de-duped list of all column names
        var allCols = {};
        core.map(function(thisCore) {
            allCols[thisCore] = 1;
        });

        // Strip the expand prefix if it exists, we do this for display
        var stripPrefix = function(value) {
            expand.forEach(function(thisExpand) {
                var regex = new RegExp(thisExpand + '_', 'g');
                value = value.replace(regex, '');
            });
            return value;
        };

        // Our 'render' function for borrowerlink
        var createPatronLink = function(data, type, row) {
            var patronLink = '<a title="' + _("View borrower details") + '" ' +
                'href="/cgi-bin/koha/members/moremember.pl?' +
                'borrowernumber='+row.borrowernumber+'">';
                if ( row.patron_firstname ) {
                    patronLink = patronLink + row.patron_firstname + ' ';
                }
                patronLink = patronLink + row.patron_surname + '</a>';
            return patronLink
        };

        // Our 'render' function for biblio_id
        var createBiblioLink = function(data, type, row) {
            return (row.biblio_id) ?
                '<a title="' + _("View biblio details") + '" ' +
                'href="/cgi-bin/koha/catalogue/detail.pl?biblionumber=' +
                row.biblio_id + '">' +
                row.biblio_id +
                '</a>' : '';
        };

        // Our 'render' function for the library name
        var createLibrary = function(data, type, row) {
            return row.library.branchname;
        };

        // Render function for request ID
        var createRequestId = function(data, type, row) {
            return row.id_prefix + row.illrequest_id;
        };

        // Render function for request status
        var createStatus = function(data, type, row, meta) {
            var origData = meta.settings.oInit.originalData;
            if (origData.length > 0) {
                var status_name = meta.settings.oInit.originalData[0].capabilities[
                    row.status
                ].name;
                switch( status_name ) {
                    case "New request":
                        return _("New request");
                    case "Requested":
                        return _("Requested");
                    case "Requested from partners":
                        return _("Requested from partners");
                    case "Request reverted":
                        return _("Request reverted");
                    case "Queued request":
                        return _("Queued request");
                    case "Cancellation requested":
                        return _("Cancellation requested");
                    case "Completed":
                        return _("Completed");
                    case "Delete request":
                        return _("Delete request");
                    default:
                        return status_name;
                }
            } else {
                return '';
            }
        };

        // Render function for creating a row's action link
        var createActionLink = function(data, type, row) {
            return '<a class="btn btn-default btn-sm" ' +
                'href="/cgi-bin/koha/ill/ill-requests.pl?' +
                'method=illview&amp;illrequest_id=' +
                row.illrequest_id +
                '">' + _("Manage request") + '</a>';
        };

        // Columns that require special treatment
        var specialCols = {
            action: {
                name: '',
                func: createActionLink
            },
            borrowername: {
                name: _("Patron"),
                func: createPatronLink
            },
            illrequest_id: {
                name: _("Request number"),
                func: createRequestId
            },
            status: {
                name: _("Status"),
                func: createStatus
            },
            biblio_id: {
                name: _("Bibliographic record ID"),
                func: createBiblioLink
            },
            library: {
                name: _("Library"),
                func: createLibrary
            }
        };

        // Toggle request attributes in Illview
        $('#toggle_requestattributes').on('click', function(e) {
            e.preventDefault();
            $('#requestattributes').toggleClass('content_hidden');
        });

        // Toggle new comment form in Illview
        $('#toggle_addcomment').on('click', function(e) {
            e.preventDefault();
            $('#addcomment').toggleClass('content_hidden');
        });

        // Filter partner list
        $('#partner_filter').keyup(function() {
            var needle = $('#partner_filter').val();
            $('#partners > option').each(function() {
                var regex = new RegExp(needle, 'i');
                if (
                    needle.length == 0 ||
                    $(this).is(':selected') ||
                    $(this).text().match(regex)
                ) {
                    $(this).show();
                } else {
                    $(this).hide();
                }
            });
        });

        // Display the modal containing request supplier metadata
        $('#ill-request-display-metadata').on('click', function(e) {
            e.preventDefault();
            $('#dataPreview').modal({show:true});
        });

        // Get our data from the API and process it prior to passing
        // it to datatables
        var ajax = $.ajax(
            '/api/v1/illrequests?embed=metadata,patron,capabilities,library,comments'
            ).done(function() {
                var data = JSON.parse(ajax.responseText);
                // Make a copy, we'll be removing columns next and need
                // to be able to refer to data that has been removed
                var dataCopy = $.extend(true, [], data);
                // Remove all columns we're not interested in
                removeIgnore(dataCopy);
                // Expand columns that need it and create an array
                // of all column names
                $.each(dataCopy, function(k, row) {
                    expandExpand(row);
                });

                // Assemble an array of column definitions for passing
                // to datatables
                var colData = [];
                Object.keys(allCols).forEach(function(thisCol) {
                    // Create the base column object
                    var colObj = {
                        name: thisCol,
                        className: thisCol
                    };
                    // We may need to process the data going in this
                    // column, so do it if necessary
                    if (
                        specialCols.hasOwnProperty(thisCol) &&
                        specialCols[thisCol].hasOwnProperty('func')
                    ) {
                        colObj.render = specialCols[thisCol].func;
                    } else {
                        colObj.data = thisCol;
                    }
                    colData.push(colObj);
                });

                // Initialise the datatable
                $('#ill-requests').DataTable($.extend(true, {}, dataTablesDefaults, {
                    'aoColumnDefs': [  // Last column shouldn't be sortable or searchable
                        {
                            'aTargets': [ 'actions' ],
                            'bSortable': false,
                            'bSearchable': false
                        },
                    ],
                    'aaSorting': [[ 6, 'desc' ]], // Default sort, updated descending
                    'processing': true, // Display a message when manipulating
                    'iDisplayLength': 10, // 10 results per page
                    'sPaginationType': "full_numbers", // Pagination display
                    'deferRender': true, // Improve performance on big datasets
                    'data': dataCopy,
                    'columns': colData,
                    'originalData': data // Enable render functions to access
                                       // our original data
                }));
            }
        );

    });
    //]]>
</script>
>>>>>>> d5ae1454
</head>

<body id="illrequests" class="ill">
[% INCLUDE 'header.inc' %]
[% INCLUDE 'cat-search.inc' %]

<div id="breadcrumbs">
    <a href="/cgi-bin/koha/mainpage.pl">Home</a> &rsaquo;
    <a href="/cgi-bin/koha/ill/ill-requests.pl">ILL requests</a>
    [% IF query_type == 'create' %]
         &rsaquo; New request
    [% ELSIF query_type == 'status' %]
         &rsaquo; Status
    [% END %]
</div>

<div id="doc3" class="yui-t2">
    <div id="bd">
        [% IF query_type == 'illlist' %]
        <div id="illfilter_yui_column" class="yui-b">
            <form method="get" id="illfilter_form">
                <fieldset class="brief">
                    <h3>Filters</h3>
                    <ol>
                        <li>
                            <label for="illfilter_status">Status:</label>
                            <select name="illfilter_status" id="illfilter_status">
                                <option value=""></option>
                            </select>
                        </li>
                        <li>
                            <label for="illfilter_dateplaced_start">Date placed between:</label>
                            <input type="text" name="illfilter_dateplaced_start" id="illfilter_dateplaced_start" class="datepicker" />
                        </li>
                        <li>
                            <label for="illfilter_dateplaced_end">and:</label>
                            <input type="text" name="illfilter_dateplaced_end" id="illfilter_dateplaced_end" class="datepicker" />
                        </li>
                        <li>
                            <label for="illfilter_datemodified_start">Updated between:</label>
                            <input type="text" name="illfilter_datemodified_start" id="illfilter_datemodified_start" class="datepicker" />
                        </li>
                        <li>
                            <label for="illfilter_datemodified_end">and:</label>
                            <input type="text" name="illfilter_datemodified_end" id="illfilter_datemodified_end" class="datepicker" />
                        </li>
                        <li>
                            <label for="illfilter_branchname">Library:</label>
                            <select name="illfilter_branchname" id="illfilter_branchname">
                                <option value=""></option>
                            </select>
                        </li>
                        <li>
                            <label for="illfilter_barcode">Patron barcode:</label>
                            <input type="text" name="illfilter_barcode" id="illfilter_barcode" />
                        </li>
                    </ol>
                    <fieldset class="action">
                        <input type="submit" value="Search" />
                        <input type="button" value="Clear" id="clear_search" />
                    </fieldset>
                </fieldset>
            </form>
        </div>
        [% END %]
        <div id="yui-main">
            <div id="interlibraryloans" class="yui-b">
        [% IF !backends_available || !has_branch %]
            <div class="dialog message">ILL module configuration problem. Take a look at the <a href="/cgi-bin/koha/about.pl#sysinfo">about page</a></div>
        [% ELSE %]
                [% INCLUDE 'ill-toolbar.inc' %]

                [% IF whole.error %]
                    <h1>Error performing operation</h1>
                    <!-- Dispatch on Status -->
                    <p>We encountered an error:</p>
                    <p>
                      <pre>[% whole.message | html %] ([% whole.status | html %])</pre>
                    </p>
                [% END %]

                [% IF query_type == 'create' %]
                    <h1>New ILL request</h1>
                    [% PROCESS $whole.template %]

                [% ELSIF query_type == 'confirm' %]
                    <h1>Confirm ILL request</h1>
                    [% PROCESS $whole.template %]

                [% ELSIF query_type == 'cancel' and !whole.error %]
                    <h1>Cancel a confirmed request</h1>
                    [% PROCESS $whole.template %]

                [% ELSIF query_type == 'generic_confirm' %]
                    <h1>Place request with partner libraries</h1>
                  [% IF error %]
                    [% IF error == 'no_target_email' %]
                        <div class="alert">
                            No target email addresses found. Either select at least
                            one partner or check your ILL partner library records.
                        </div>
                    [% ELSIF error == 'no_library_email' %]
                        <div class="alert">
                            Your library has no usable email address. Please set it.
                        </div>
                    [% ELSIF error == 'unkown_error' %]
                        <div class="alert">
                            Unknown error processing your request. Contact your administrator.
                        </div>
                    [% END %]
                  [% END %]
                    <!-- Start of GENERIC_EMAIL case -->
                    [% IF whole.value.partners %]
                       [% ill_url = "/cgi-bin/koha/ill/ill-requests.pl?method=illview&illrequest_id=" _ request.illrequest_id %]
                        <form method="POST" action="/cgi-bin/koha/ill/ill-requests.pl">
                            <fieldset class="rows">
                                <legend>Interlibrary loan request details</legend>
                                <ol>
                                    <li>
                                        <label for="partner_filter">Filter partner libraries:</label>
                                        <input type="text" id="partner_filter" />
                                    </li>
                                    <li>
                                        <label for="partners" class="required">Select partner libraries:</label>
                                        <select size="5" multiple="true" id="partners" name="partners" required="required">
                                            [% FOREACH partner IN whole.value.partners %]
                                                <option value=[% partner.email | html %]>
                                                    [% partner.branchcode _ " - " _ partner.surname %]
                                                </option>
                                            [% END %]
                                        </select>

                                    </li>
                                    <li>
                                        <label for="subject" class="required">Subject Line</label>
                                        <input type="text" name="subject" id="subject" type="text" value="[% whole.value.draft.subject | html %]" required="required" />
                                    </li>
                                    <li>
                                        <label for="body" class="required">Email text:</label>
                                        <textarea name="body" id="body" rows="20" cols="80" required="required">[% whole.value.draft.body | html %]</textarea>
                                    </li>
                                </ol>
                                <input type="hidden" value="generic_confirm" name="method">
                                <input type="hidden" value="draft" name="stage">
                                <input type="hidden" value="[% request.illrequest_id | html %]" name="illrequest_id">
                            </fieldset>
                            <fieldset class="action">
                                <input type="submit" class="btn btn-default" value="Send email"/>
                                <span><a href="[% ill_url | url %]" title="Return to request details">Cancel</a></span>
                            </fieldset>
                        </form>
                    [% ELSE %]
                        <fieldset class="rows">
                            <legend>Interlibrary loan request details</legend>
                            <p>No partners have been defined yet. Please create appropriate patron records (by default ILLLIBS category).</p>
                            <p>Be sure to provide email addresses for these patrons.</p>
                            <p><span><a href="[% ill_url | url %]" title="Return to request details">Cancel</a></span></p>
                        </fieldset>
                    [% END %]
                <!-- generic_confirm ends here -->

                [% ELSIF query_type == 'edit_action' %]
                    <form method="POST" action="/cgi-bin/koha/ill/ill-requests.pl">
                        <fieldset class="rows">
                            <legend>Request details</legend>
                            <ol>
                                [% type = request.get_type %]
                                <li class="borrowernumber">
                                    <label for="borrowernumber">Patron ID:</label>
                                    [% request.borrowernumber | html %]
                                </li>
                                <li class="biblio_id">
                                    <label for="biblio_id" class="biblio_id">Bibliographic record ID:</label>
                                    <input name="biblio_id" id="biblio_id" type="text" value="[% request.biblio_id | html %]">
                                </li>
                                <li class="branchcode">
                                    <label for="library" class="branchcode">Library:</label>
                                    <select name="branchcode" id="library">
                                        [% PROCESS options_for_libraries libraries => Branches.all( selected => request.branchcode ) %]
                                    </select>
                                </li>
                                <li class="status">
                                    <label class="status">Status:</label>
                                    [% stat = request.status %]
                                    [% current_alias = request.status_alias %]
                                    <select id="status_alias" name="status_alias">
                                        [% IF !current_alias %]
                                        <option value="" selected>
                                        [% ELSE %]
                                        <option value="">
                                        [% END %]
                                            [% request.capabilities.$stat.name | html %]
                                        </option>
                                        [% FOREACH alias IN AuthorisedValues.Get('ILLSTATUS') %]
                                            [% IF alias.id == current_alias %]
                                            <option value="[% alias.id | html %]" selected>
                                            [% ELSE %]
                                            <option value="[% alias.id | html %]">
                                            [% END %]
                                                [% alias.lib | html %]
                                            </option>
                                        [% END %]
                                    </select>
                                </li>
                                <li class="updated">
                                    <label class="updated">Last updated:</label>
                                    [% request.updated | $KohaDates  with_hours => 1 %]
                                </li>
                                <li class="medium">
                                    <label class="medium">Request type:</label>
                                    [% IF type %][% type | html %][% ELSE %]<span>N/A</span>[% END %]
                                </li>
                                <li class="cost">
                                    <label class="cost">Cost:</label>
                                    [% IF request.cost %][% request.cost | html %][% ELSE %]<span>N/A</span>[% END %]
                                </li>
                                <li class="price_paid">
                                    <label class="price_paid">Price paid:</label>
                                    <input name="price_paid" id="price_paid" type="text" value="[% request.price_paid | html %]">
                                </li>
                                <li class="req_id">
                                    <label class="req_id">Request number:</label>
                                    [% request.id_prefix _ request.illrequest_id | html %]
                                </li>
                                <li class="notesstaff">
                                    <label for="notesstaff" class="notesstaff">Staff notes:</label>
                                    <textarea name="notesstaff" id="notesstaff" rows="5">[% request.notesstaff | html %]</textarea>
                                </li>
                                <li class="notesopac">
                                    <label for="notesopac" class="notesopac">Opac notes:</label>
                                    <textarea name="notesopac" id="notesopac" rows="5">[% request.notesopac | html %]</textarea>
                                </li>
                            </ol>
                        </fieldset>
                        <fieldset class="action">
                            <input type="hidden" value="edit_action" name="method">
                            <input type="hidden" value="form" name="stage">
                            <input type="hidden" value="[% request.illrequest_id | html %]" name="illrequest_id">
                            <input type="hidden" value="[% request.borrowernumber | html %]" name="borrowernumber">
                            <input type="submit" value="Submit">
                            <a class="cancel" href="/cgi-bin/koha/ill/ill-requests.pl?method=illview&amp;illrequest_id=[% request.id | html %]">Cancel</a>
                        </fieldset>
                    </form>

                [% ELSIF query_type == 'delete_confirm' %]

                    <div class="dialog alert">
                        <h3>Are you sure you wish to delete this request?</h3>
                        <form action="/cgi-bin/koha/ill/ill-requests.pl" method="post">
                            <input type="hidden" name="method" value="delete" />
                            <input type="hidden" name="confirmed" value="1" />
                            <input type="hidden" name="illrequest_id" value="[% request.id | html %]" />
                            <button type="submit" class="btn btn-default btn-sm approve"><i class="fa fa-fw fa-check"></i> Yes, delete</button>
                        </form>
                        <a class="btn btn-default btn-sm deny" href="/cgi-bin/koha/ill/ill-requests.pl?method=illview&amp;illrequest_id=[% request.id | html %]"><i class="fa fa-fw fa-remove"></i>No, do not delete</a>
                    </div>

                [% ELSIF query_type == 'illview' %]
                    [% req_status = request.status %]
                    <h1>Manage ILL request</h1>
                    <div id="request-toolbar" class="btn-toolbar">
                        <a title="Edit request" id="ill-toolbar-btn-edit-action" class="btn btn-sm btn-default" href="/cgi-bin/koha/ill/ill-requests.pl?method=edit_action&amp;illrequest_id=[% request.illrequest_id | html %]">
                        <span class="fa fa-pencil"></span>
                        Edit request
                        </a>
                        [% FOREACH action IN request.available_actions %]
                            [% IF action.method == 'migrate' %]
                                [% IF backends.size > 2 %]
                                    <div class="dropdown btn-group">
                                        <button class="btn btn-sm btn-default dropdown-toggle" type="button" id="ill-migrate-dropdown" data-toggle="dropdown" aria-haspopup="true" aria-expanded="true">
                                            <i class="fa [% action.ui_method_icon | html %]"></i> [% action.ui_method_name | html %] <span class="caret"></span>
                                        </button>
                                        <ul class="dropdown-menu" aria-labelledby="ill-migrate-dropdown">
                                            [% FOREACH backend IN backends %]
                                                [% IF backend != request.backend %]
                                                    <li><a href="/cgi-bin/koha/ill/ill-requests.pl?method=[% action.method | uri %]&amp;illrequest_id=[% request.illrequest_id | uri %]&amp;backend=[% backend | uri %]">[% backend | html %]</a></li>
                                                [% END %]
                                            [% END %]
                                        </ul>
                                    </div>
                                [% ELSIF backends.size == 2 %]
                                    [% FOREACH backend IN backends %]
                                        [% IF backend != request.backend %]
                                            <a title="[% action.ui_method_name | html %]" id="ill-toolbar-btn-[% action.id | lower | html %]" class="btn btn-sm btn-default" href="/cgi-bin/koha/ill/ill-requests.pl?method=[% action.method | uri %]&amp;illrequest_id=[% request.illrequest_id | uri %]">
                                            <span class="fa [% action.ui_method_icon | html %]"></span>
                                            [% action.ui_method_name | html %]
                                            </a>
                                        [% END %]
                                    [% END %]
                                [% END %]
                            [% ELSIF action.method != 0 %]
                                <a title="[% action.ui_method_name | html %]" id="ill-toolbar-btn-[% action.id | lower | html %]" class="btn btn-sm btn-default" href="/cgi-bin/koha/ill/ill-requests.pl?method=[% action.method | uri %]&amp;illrequest_id=[% request.illrequest_id | uri %]">
                                <span class="fa [% action.ui_method_icon | html %]"></span>
                                [% action.ui_method_name | html %]
                                </a>
                            [% END %]
                        [% END %]
                        <a title="Display supplier metadata" id="ill-request-display-metadata" class="btn btn-sm btn-default pull-right" href="#">
                            <span class="fa fa-eye"></span>
                            Display supplier metadata
                        </a>
                        <a title="Display request log" id="ill-request-display-log" class="btn btn-sm btn-default pull-right" href="#">
                            <span class="fa fa-calendar"></span>
                            Display request log
                        </a>
                    </div>
                    <div class="ill-view-panel panel panel-default">
                        <div class="panel-heading">
                            <h3>Request details</h3>
                        </div>
                        <div class="panel-body">
                            <h4>Details from library</h4>
                            <div class="rows">
                                <ol>
                                    <li class="orderid">
                                        <span class="label orderid">Order ID:</span>
                                        [% IF request.orderid %][% request.orderid | html %][% ELSE %]<span>N/A</span>[% END %]
                                    </li>
                                    <li class="borrowernumber">
                                        <span class="label borrowernumber">Patron:</span>
                                        [% borrowerlink = "/cgi-bin/koha/members/moremember.pl" _ "?borrowernumber=" _ request.patron.borrowernumber %]
                                        <a href="[% borrowerlink | url %]" title="View borrower details">
                                        [% request.patron.firstname _ " " _ request.patron.surname _ " [" _ request.patron.cardnumber _ "]" | html %]
                                        </a>
                                    </li>

                                    <li class="biblio_id">
                                        <span class="label biblio_id">Bibliographic record ID:</span>
                                        [% IF request.biblio_id %]
                                            <a href="/cgi-bin/koha/catalogue/detail.pl?biblionumber=[% request.biblio_id | uri %]">[% request.biblio_id | html %]</a>
                                        [% ELSE %]
                                            <span>N/A</span>
                                        [% END %]
                                    </li>
                                    <li class="branchcode">
                                        <span class="label branchcode">Library:</span>
                                        [% Branches.GetName(request.branchcode) | html %]
                                    </li>
                                    <li class="status">
                                        <span class="label status">Status:</span>
                                        [% IF request.statusalias %]
                                            [% request.statusalias.lib | html %]
                                        [% ELSE %]
                                            [% request.capabilities.$req_status.name | html%]
                                            [% IF request.requested_partners.length > 0 %]
                                                ([% request.requested_partners | html %])
                                            [% END %]
                                        [% END %]
                                    </li>
                                    <li class="updated">
                                        <span class="label updated">Last updated:</span>
                                        [% request.updated | $KohaDates  with_hours => 1 %]
                                    </li>
                                    <li class="medium">
                                        <span class="label medium">Request type:</span>
                                        [% type = request.get_type %]
                                        [% IF type %][% type | html %][% ELSE %]<span>N/A</span>[% END %]
                                    </li>
                                    <li class="cost">
                                        <span class="label cost">Cost:</span>
                                        [% IF request.cost %][% request.cost | html %][% ELSE %]<span>N/A</span>[% END %]
                                    </li>
                                    <li class="price_paid">
                                        <span class="label price_paid">Price paid:</span>
                                        [% IF request.price_paid %][% request.price_paid | html %][% ELSE %]<span>N/A</span>[% END %]
                                    </li>
                                    <li class="req_id">
                                        <span class="label req_id">Request number:</span>
                                        [% request.id_prefix _ request.illrequest_id | html %]
                                    </li>
                                    <li class="notesstaff">
                                        <span class="label notes_staff">Staff notes:</span>
                                        <p>[% request.notesstaff | html %]</p>
                                    </li>
                                    <li class="notesopac">
                                        <span class="label notes_opac">Notes:</span>
                                        <p>[% request.notesopac | html %]</p>
                                    </li>
                                </ol>
                            </div>
                            <div class="rows">
                                <h4>Details from supplier ([% request.backend | html %])</h4>
                                <ol>
                                    [% FOREACH meta IN request.metadata %]
                                        <li class="requestmeta-[% meta.key.replace('\s','_') | html %]">
                                            <span class="label">[% meta.key | html %]:</span>
                                            [% meta.value | html %]
                                        </li>
                                    [% END %]
                                </ol>
                            </div>
                        </div>
                    </div>

                    <div id="dataPreview" class="modal fade" tabindex="-1" role="dialog" aria-labelledby="dataPreviewLabel" aria-hidden="true">
                        <div class="modal-dialog">
                            <div class="modal-content">
                                <div class="modal-header">
                                    <button type="button" class="closebtn" data-dismiss="modal" aria-hidden="true">×</button>
                                    <h3 id="dataPreviewLabel"> Supplier metadata</h3>
                                </div>
                                <div class="modal-body">
                                    <div id="requestattributes">
                                        [% FOREACH attr IN request.illrequestattributes %]
                                        <div class="requestattr-[% attr.type | html %]">
                                            <span class="label">[% attr.type | html %]:</span>
                                            [% attr.value | html %]
                                        </div>
                                            [% END %]
                                    </div>
                                </div>
                                <div class="modal-footer">
                                    <button class="btn btn-default" data-dismiss="modal" aria-hidden="true">Close</button>
                                </div>
                            </div>
                        </div>
                    </div>

                    <div id="requestLog" class="modal fade" tabindex="-1" role="dialog" aria-labelledby="dataPreviewLabel" aria-hidden="true">
                        <div class="modal-dialog">
                            <div class="modal-content">
                                <div class="modal-header">
                                    <button type="button" class="closebtn" data-dismiss="modal" aria-hidden="true">×</button>
                                    <h3 id="requestLogLabel"> Request log</h3>
                                </div>
                                <div class="modal-body">
                                [% IF request.logs.size > 0 %]
                                    [% FOREACH log IN request.logs %]
                                        [% tpl = log.template %]
                                        [% INCLUDE $tpl %]
                                    [% END %]
                                [% ELSE %]
                                    There are no recorded logs for this request
                                [% END %]
                                </div>
                                <div class="modal-footer">
                                    <button class="btn btn-default" data-dismiss="modal" aria-hidden="true">Close</button>
                                </div>
                            </div>
                        </div>
                    </div>

                    <div class="ill-view-panel panel panel-default">
                        <div class="panel-heading">
                            <h3>[% request.illcomments.count | html %] comments</h3>
                        </div>
                        <div class="panel-body">
                            [% IF request.illcomments.count && request.illcomments.count > 0 %]
                                [% FOREACH comment IN request.illcomments %]
                                    <div class="rows comment_[% comment.patron.categorycode | html %]">
                                    <h5>Comment by:
                                    <a href="[% borrowerlink | url %]" title="View borrower details">
                                    [% comment.patron.firstname _ " " _ comment.patron.surname _ " [" _ comment.patron.cardnumber _ "]" | html %]</a>
                                    [% comment.timestamp | $KohaDates with_hours => 1 %]</h5>
                                    <p>[% comment.comment | html %]</p>
                                    </div>
                                [% END %]
                            [% END %]
                                <div class="rows">
                                    <h3><a id="toggle_addcomment" href="#">Add comment</a></h3>
                                    <div id="addcomment" class="content_hidden">
                                        <form class="validated" method="post" action="/cgi-bin/koha/ill/ill-requests.pl">
                                            <input type="hidden" value="save_comment" name="method">
                                            <input type="hidden" value="[% csrf_token | html %]" name="csrf_token">
                                            <input type="hidden" value="[% request.illrequest_id | html %]" name="illrequest_id">
                                            <fieldset class="rows">
                                                <ol>
                                                    <li>
                                                        <label class="required" for="comment">Comment: </label>
                                                        <textarea class="required" required="required" cols="80" rows="10" id="comment" name="comment"></textarea>
                                                        <span class="required">Required</span>
                                                    </li>
                                                </ol>
                                            </fieldset>
                                            <fieldset class="action">
                                                <input type="submit" value="Submit">
                                            </fieldset>
                                        </form>
                                    </div>
                                </div>
                        </div>
                    </div>

                [% ELSIF query_type == 'illlist' %]
                    <!-- illlist -->
                    <h1>View ILL requests</h1>
                    <div id="results">
                        <h3>Details for all requests</h3>
                        [% INCLUDE 'ill-list-table.inc' %]
                    </div>
                [% ELSE %]
                <!-- Custom Backend Action -->
                [% PROCESS $whole.template %]

                [% END %]
        [% END %]
            </div>
        </div>
    </div>

[% MACRO jsinclude BLOCK %]
    [% INCLUDE 'datatables.inc' %]
    [% INCLUDE 'columns_settings.inc' %]
    [% INCLUDE 'calendar.inc' %]
    [% Asset.js("lib/jquery/plugins/jquery.checkboxes.min.js") | $raw %]
    <script>
        // Date format for datepickers
        var dateMap = {
            dmydot: 'dd.mm.yy',
            iso: 'yy-mm-dd',
            metric: 'dd/mm/yy',
            us: 'mm/dd/yy'
        };
        var dateFormat = dateMap['[% Koha.Preference('dateformat') | html %]'];
        var prefilters = '[% prefilters | html %]';
        // Set column settings
        var columns_settings = [% ColumnsSettings.GetColumns( 'illrequests', 'ill-requests', 'ill-requests', 'json' ) %];
    </script>
    [% Asset.js("js/ill-list-table.js") | $raw %]
[% END %]

[% TRY %]
[% PROCESS backend_jsinclude %]
[% CATCH %]
[% END %]

[% INCLUDE 'intranet-bottom.inc' %]<|MERGE_RESOLUTION|>--- conflicted
+++ resolved
@@ -11,8 +11,6 @@
 <title>Koha &rsaquo; ILL requests</title>
 [% INCLUDE 'doc-head-close.inc' %]
 [% Asset.css("css/datatables.css") | $raw %]
-<<<<<<< HEAD
-=======
 [% INCLUDE 'datatables.inc' %]
 <script>
     //<![CDATA[
@@ -312,8 +310,6 @@
     });
     //]]>
 </script>
->>>>>>> d5ae1454
-</head>
 
 <body id="illrequests" class="ill">
 [% INCLUDE 'header.inc' %]
