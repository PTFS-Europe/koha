--- conflicted
+++ resolved
@@ -665,14 +665,7 @@
                C4::Context->userenv                           && 
                C4::Context->userenv->{flags}!=1               && 
                C4::Context->userenv->{branch};
-<<<<<<< HEAD
-my $branch = C4::Context->userenv->{branch};
-if ($frameworkcode eq 'FA'){
-    $branch = $input->param('branch');
-}    
-=======
 my $branch = $input->param('branch') || C4::Context->userenv->{branch};
->>>>>>> 4cf7cd28
 my $branches = GetBranchesLoop($branch,$onlymine);  # build once ahead of time, instead of multiple times later.
 
 # We generate form, from actuel record
