--- conflicted
+++ resolved
@@ -4932,24 +4932,6 @@
     SetVersion($DBversion);
 }
 
-<<<<<<< HEAD
-$DBversion = "XXX";
-if ( C4::Context->preference("Version") < TransformToNum($DBversion) ) {
-    $dbh->do("ALTER TABLE issues CHANGE date_due date_due datetime");
-    $dbh->do("ALTER TABLE issues CHANGE returndate returndate datetime");
-    $dbh->do("ALTER TABLE issues CHANGE lastreneweddate lastreneweddate datetime");
-    $dbh->do("ALTER TABLE issues CHANGE issuedate issuedate datetime");
-    $dbh->do("ALTER TABLE old_issues CHANGE date_due date_due datetime");
-    $dbh->do("ALTER TABLE old_issues CHANGE returndate returndate datetime");
-    $dbh->do("ALTER TABLE old_issues CHANGE lastreneweddate lastreneweddate datetime");
-    $dbh->do("ALTER TABLE old_issues CHANGE issuedate issuedate datetime");
-    print "Upgrade to $DBversion done (Setting up issues tables for hourly loans)\n";
-    SetVersion($DBversion);
-}
-
-
-=======
-
 $DBversion = "3.07.00.029";
 if ( C4::Context->preference("Version") < TransformToNum($DBversion) ) {
     my $installer = C4::Installer->new();
@@ -5010,7 +4992,20 @@
     print "Upgrade to $DBversion done (BZ7310: Improving list permissions)\n";
     SetVersion($DBversion);
 }
->>>>>>> 58e3065a
+
+$DBversion = "XXX";
+if ( C4::Context->preference("Version") < TransformToNum($DBversion) ) {
+    $dbh->do("ALTER TABLE issues CHANGE date_due date_due datetime");
+    $dbh->do("ALTER TABLE issues CHANGE returndate returndate datetime");
+    $dbh->do("ALTER TABLE issues CHANGE lastreneweddate lastreneweddate datetime");
+    $dbh->do("ALTER TABLE issues CHANGE issuedate issuedate datetime");
+    $dbh->do("ALTER TABLE old_issues CHANGE date_due date_due datetime");
+    $dbh->do("ALTER TABLE old_issues CHANGE returndate returndate datetime");
+    $dbh->do("ALTER TABLE old_issues CHANGE lastreneweddate lastreneweddate datetime");
+    $dbh->do("ALTER TABLE old_issues CHANGE issuedate issuedate datetime");
+    print "Upgrade to $DBversion done (Setting up issues tables for hourly loans)\n";
+    SetVersion($DBversion);
+}
 
 =head1 FUNCTIONS
 
