--- conflicted
+++ resolved
@@ -4209,7 +4209,24 @@
     SetVersion ($DBversion);
 }
 
-<<<<<<< HEAD
+$DBversion = '3.03.00.042';
+if (C4::Context->preference("Version") < TransformToNum($DBversion)) {
+    $dbh->do("ALTER TABLE `items` DROP INDEX `itemsstocknumberidx`;");
+    $dbh->do("ALTER TABLE items ADD INDEX itemstocknumberidx (stocknumber);");
+    print "Upgrade to $DBversion done (Change items.stocknumber to be not unique)\n";
+    SetVersion ($DBversion);
+}
+
+$DBversion = "3.03.00.043";
+if (C4::Context->preference("Version") < TransformToNum($DBversion)) {
+
+    $dbh->do("INSERT INTO authorised_values (category,authorised_value,lib,lib_opac) VALUES ('YES_NO','0','No','No')");
+    $dbh->do("INSERT INTO authorised_values (category,authorised_value,lib,lib_opac) VALUES ('YES_NO','1','Yes','Yes')");
+
+	print "Upgrade to $DBversion done ( add generic boolean YES_NO authorised_values pair )\n";
+	SetVersion ($DBversion);
+}
+
 $DBversion = "3.03.00.XXX";
 if (C4::Context->preference("Version") < TransformToNum($DBversion)) {
     print "Upgrade to $DBversion done (Remove spaces and dashes from message_attribute names)\n";
@@ -4221,25 +4238,6 @@
     SetVersion ($DBversion);
 }
 
-=======
-$DBversion = '3.03.00.042';
-if (C4::Context->preference("Version") < TransformToNum($DBversion)) {
-    $dbh->do("ALTER TABLE `items` DROP INDEX `itemsstocknumberidx`;");
-    $dbh->do("ALTER TABLE items ADD INDEX itemstocknumberidx (stocknumber);");
-    print "Upgrade to $DBversion done (Change items.stocknumber to be not unique)\n";
-    SetVersion ($DBversion);
-}
-
-$DBversion = "3.03.00.043";
-if (C4::Context->preference("Version") < TransformToNum($DBversion)) {
-
-    $dbh->do("INSERT INTO authorised_values (category,authorised_value,lib,lib_opac) VALUES ('YES_NO','0','No','No')");
-    $dbh->do("INSERT INTO authorised_values (category,authorised_value,lib,lib_opac) VALUES ('YES_NO','1','Yes','Yes')");
-
-	print "Upgrade to $DBversion done ( add generic boolean YES_NO authorised_values pair )\n";
-	SetVersion ($DBversion);
-}
->>>>>>> f1869ec0
 
 =head1 FUNCTIONS
 
