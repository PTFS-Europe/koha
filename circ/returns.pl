#!/usr/bin/perl

# Copyright 2000-2002 Katipo Communications
#           2006 SAN-OP
#           2007-2010 BibLibre, Paul POULAIN
#
# This file is part of Koha.
#
# Koha is free software; you can redistribute it and/or modify it under the
# terms of the GNU General Public License as published by the Free Software
# Foundation; either version 2 of the License, or (at your option) any later
# version.
#
# Koha is distributed in the hope that it will be useful, but WITHOUT ANY
# WARRANTY; without even the implied warranty of MERCHANTABILITY or FITNESS FOR
# A PARTICULAR PURPOSE.  See the GNU General Public License for more details.
#
# You should have received a copy of the GNU General Public License along
# with Koha; if not, write to the Free Software Foundation, Inc.,
# 51 Franklin Street, Fifth Floor, Boston, MA 02110-1301 USA.

=head1 returns.pl

script to execute returns of books

=cut

use strict;
#use warnings; FIXME - Bug 2505

use CGI;
use C4::Context;
use C4::Auth qw/:DEFAULT get_session/;
use C4::Output;
use C4::Circulation;
use C4::Dates qw/format_date/;
use Date::Calc qw/Add_Delta_Days/;
use C4::Calendar;
use C4::Print;
use C4::Reserves;
use C4::Biblio;
use C4::Items;
use C4::Members;
use C4::Branch; # GetBranches GetBranchName
use C4::Koha;   # FIXME : is it still useful ?
use C4::RotatingCollections;

my $query = new CGI;

if (!C4::Context->userenv){
    my $sessionID = $query->cookie("CGISESSID");
    my $session = get_session($sessionID);
    if ($session->param('branch') eq 'NO_LIBRARY_SET'){
        # no branch set we can't return
        print $query->redirect("/cgi-bin/koha/circ/selectbranchprinter.pl");
        exit;
    }
} 

#getting the template
my ( $template, $librarian, $cookie ) = get_template_and_user(
    {
        template_name   => "circ/returns.tmpl",
        query           => $query,
        type            => "intranet",
        authnotrequired => 0,
        flagsrequired   => { circulate => "circulate_remaining_permissions" },
    }
);

#####################
#Global vars
my $branches = GetBranches();
my $printers = GetPrinters();

my $printer = C4::Context->userenv ? C4::Context->userenv->{'branchprinter'} : "";
my $overduecharges = (C4::Context->preference('finesMode') && C4::Context->preference('finesMode') ne 'off');

my $userenv_branch = C4::Context->userenv->{'branch'} || '';
#
# Some code to handle the error if there is no branch or printer setting.....
#

# Set up the item stack ....
my %returneditems;
my %riduedate;
my %riborrowernumber;
my @inputloop;
foreach ( $query->param ) {
    my $counter;
    if (/ri-(\d*)/) {
        $counter = $1;
        if ($counter > 20) {
            next;
        }
    }
    else {
        next;
    }

    my %input;
    my $barcode        = $query->param("ri-$counter");
    my $duedate        = $query->param("dd-$counter");
    my $borrowernumber = $query->param("bn-$counter");
    $counter++;

    # decode barcode    ## Didn't we already decode them before passing them back last time??
    $barcode =~ s/^\s*|\s*$//g; # remove leading/trailing whitespace
    $barcode = barcodedecode($barcode) if(C4::Context->preference('itemBarcodeInputFilter'));

    ######################
    #Are these lines still useful ?
    $returneditems{$counter}    = $barcode;
    $riduedate{$counter}        = $duedate;
    $riborrowernumber{$counter} = $borrowernumber;

    #######################
    $input{counter}        = $counter;
    $input{barcode}        = $barcode;
    $input{duedate}        = $duedate;
    $input{borrowernumber} = $borrowernumber;
    push( @inputloop, \%input );
}

############
# Deal with the requests....

if ($query->param('WT-itemNumber')){
	updateWrongTransfer ($query->param('WT-itemNumber'),$query->param('WT-waitingAt'),$query->param('WT-From'));
}

if ( $query->param('resbarcode') ) {
    my $item           = $query->param('itemnumber');
    my $borrowernumber = $query->param('borrowernumber');
    my $resbarcode     = $query->param('resbarcode');
    my $diffBranchReturned = $query->param('diffBranch');
    my $iteminfo   = GetBiblioFromItemNumber($item);
    # fix up item type for display
    $iteminfo->{'itemtype'} = C4::Context->preference('item-level_itypes') ? $iteminfo->{'itype'} : $iteminfo->{'itemtype'};
    my $diffBranchSend = ($userenv_branch ne $diffBranchReturned) ? $diffBranchReturned : undef;
# diffBranchSend tells ModReserveAffect whether document is expected in this library or not,
# i.e., whether to apply waiting status
    ModReserveAffect( $item, $borrowernumber, $diffBranchSend);
#   check if we have other reserves for this document, if we have a return send the message of transfer
    my ( $messages, $nextreservinfo ) = GetOtherReserves($item);

    my ($borr) = GetMemberDetails( $nextreservinfo, 0 );
    my $name   = $borr->{'surname'} . ", " . $borr->{'title'} . " " . $borr->{'firstname'};
    if ( $messages->{'transfert'} ) {
        $template->param(
            itemtitle      => $iteminfo->{'title'},
            itembiblionumber => $iteminfo->{'biblionumber'},
            iteminfo       => $iteminfo->{'author'},
            tobranchname   => GetBranchName($messages->{'transfert'}),
            name           => $name,
            borrowernumber => $borrowernumber,
            borcnum        => $borr->{'cardnumber'},
            borfirstname   => $borr->{'firstname'},
            borsurname     => $borr->{'surname'},
            diffbranch     => 1,
        );
    }
}

my $borrower;
my $returned = 0;
my $messages;
my $issueinformation;
my $itemnumber;
my $barcode     = $query->param('barcode');
my $exemptfine  = $query->param('exemptfine');
my $dropboxmode = $query->param('dropboxmode');
my $dotransfer  = $query->param('dotransfer');
my $calendar    = C4::Calendar->new( branchcode => $userenv_branch );
#dropbox: get last open day (today - 1)
my $today       = C4::Dates->new();
my $today_iso   = $today->output('iso');
my $dropboxdate = $calendar->addDate($today, -1);
if ($dotransfer){
# An item has been returned to a branch other than the homebranch, and the librarian has chosen to initiate a transfer
    my $transferitem = $query->param('transferitem');
    my $tobranch     = $query->param('tobranch');
    ModItemTransfer($transferitem, $userenv_branch, $tobranch); 
}

# actually return book and prepare item table.....
if ($barcode) {
    $barcode =~ s/^\s*|\s*$//g; # remove leading/trailing whitespace
    $barcode = barcodedecode($barcode) if C4::Context->preference('itemBarcodeInputFilter');
    $itemnumber = GetItemnumberFromBarcode($barcode);

    if ( C4::Context->preference("InProcessingToShelvingCart") ) {
        my $item = GetItem( $itemnumber );
        if ( $item->{'location'} eq 'PROC' ) {
            $item->{'location'} = 'CART';
            ModItem( $item, $item->{'biblionumber'}, $item->{'itemnumber'} );
        }
    }

    if ( C4::Context->preference("ReturnToShelvingCart") ) {
        my $item = GetItem( $itemnumber );
        $item->{'location'} = 'CART';
        ModItem( $item, $item->{'biblionumber'}, $item->{'itemnumber'} );
    }

#
# save the return
#
    ( $returned, $messages, $issueinformation, $borrower ) =
      AddReturn( $barcode, $userenv_branch, $exemptfine, $dropboxmode);     # do the return
    my $homeorholdingbranchreturn = C4::Context->preference('HomeOrHoldingBranchReturn') or 'homebranch';

    # get biblio description
    my $biblio = GetBiblioFromItemNumber($itemnumber);
    # fix up item type for display
    $biblio->{'itemtype'} = C4::Context->preference('item-level_itypes') ? $biblio->{'itype'} : $biblio->{'itemtype'};

    $template->param(
        title            => $biblio->{'title'},
        homebranch       => $biblio->{'homebranch'},
        homebranchname   => GetBranchName( $biblio->{$homeorholdingbranchreturn} ),
        author           => $biblio->{'author'},
        itembarcode      => $biblio->{'barcode'},
        itemtype         => $biblio->{'itemtype'},
        ccode            => $biblio->{'ccode'},
        itembiblionumber => $biblio->{'biblionumber'},    
    );

    my %input = (
        counter => 0,
        first   => 1,
        barcode => $barcode,
    );

    if ($returned) {
        my $duedate = $issueinformation->{'date_due'};
        $returneditems{0}      = $barcode;
        $riborrowernumber{0}   = $borrower->{'borrowernumber'};
        $riduedate{0}          = $duedate;
        $input{borrowernumber} = $borrower->{'borrowernumber'};
        $input{duedate}        = $duedate;
        $input{return_overdue} = 1 if ($duedate and $duedate lt $today->output('iso'));
        push( @inputloop, \%input );

<<<<<<< HEAD
        my ( $od, $issue, $fines ) = GetMemberIssuesAndFines( $borrower->{'borrowernumber'} );
        if ($fines > 0) {
            $template->param( fines => sprintf("%.2f",$fines) );
            $template->param( fineborrowernumber => $borrower->{'borrowernumber'} );
=======
        if ( C4::Context->preference("FineNotifyAtCheckin") ) {
            my ( $od, $issue, $fines ) = GetMemberIssuesAndFines( $borrower->{'borrowernumber'} );
            if ($fines > 0) {
                $template->param( fines => sprintf("%.2f",$fines) );
                $template->param( fineborrowernumber => $borrower->{'borrowernumber'} );
            }
>>>>>>> b3866aff
        }

    }
    elsif ( !$messages->{'BadBarcode'} ) {
        $input{duedate}   = 0;
        $returneditems{0} = $barcode;
        $riduedate{0}     = 0;
        if ( $messages->{'wthdrawn'} ) {
            $input{withdrawn}      = 1;
            $input{borrowernumber} = 'Item Cancelled';  # FIXME: should be in display layer ?
            $riborrowernumber{0}   = 'Item Cancelled';
        }
        else {
            $input{borrowernumber} = '&nbsp;';  # This seems clearly bogus.
            $riborrowernumber{0}   = '&nbsp;';
        }
        push( @inputloop, \%input );
    }
}
$template->param( inputloop => \@inputloop );

my $found    = 0;
my $waiting  = 0;
my $reserved = 0;

# new op dev : we check if the document must be returned to his homebranch directly,
#  if the document is transfered, we have warning message .

if ( $messages->{'WasTransfered'} ) {
    $template->param(
        found          => 1,
        transfer       => 1,
    );
}

if ( $messages->{'NeedsTransfer'} ){
    $template->param(
        found          => 1,
        needstransfer  => 1,
        itemnumber     => $itemnumber,
    );
}

if ( $messages->{'Wrongbranch'} ){
    $template->param(
        wrongbranch => 1,
    );
}

# case of wrong transfert, if the document wasn't transfered to the right library (according to branchtransfer (tobranch) BDD)

if ( $messages->{'WrongTransfer'} and not $messages->{'WasTransfered'}) {
    $messages->{'WrongTransfer'} = GetBranchName( $messages->{'WrongTransfer'} );
    $template->param(
        WrongTransfer  => 1,
        TransferWaitingAt => $messages->{'WrongTransfer'},
        WrongTransferItem => $messages->{'WrongTransferItem'},
    );

    my $reserve    = $messages->{'ResFound'};
    my $branchname = $branches->{ $reserve->{'branchcode'} }->{'branchname'};
    my ($borr) = GetMemberDetails( $reserve->{'borrowernumber'}, 0 );
    my $name = $borr->{'surname'} . ", " . $borr->{'title'} . " " . $borr->{'firstname'};
    $template->param(
            wname           => $name,
            wborfirstname   => $borr->{'firstname'},
            wborsurname     => $borr->{'surname'},
            wbortitle       => $borr->{'title'},
            wborphone       => $borr->{'phone'},
            wboremail       => $borr->{'email'},
            wboraddress     => $borr->{'address'},
            wboraddress2    => $borr->{'address2'},
            wborcity        => $borr->{'city'},
            wborzip         => $borr->{'zipcode'},
            wborrowernumber => $reserve->{'borrowernumber'},
            wborcnum        => $borr->{'cardnumber'},
            wtransfertFrom  => $userenv_branch,
    );
}

#
# reserve found and item arrived at the expected branch
#
if ( $messages->{'ResFound'}) {
    my $reserve    = $messages->{'ResFound'};
    my $branchname = $branches->{ $reserve->{'branchcode'} }->{'branchname'};
    my ($borr) = GetMemberDetails( $reserve->{'borrowernumber'}, 0 );

    if ( $reserve->{'ResFound'} eq "Waiting" or $reserve->{'ResFound'} eq "Reserved" ) {
        if ( $reserve->{'ResFound'} eq "Waiting" ) {
            $template->param(
                waiting      => ($userenv_branch eq $reserve->{'branchcode'} ? 1 : 0 ),
            );
        } elsif ( $reserve->{'ResFound'} eq "Reserved" ) {
            $template->param(
                intransit    => ($userenv_branch eq $reserve->{'branchcode'} ? 0 : 1 ),
                transfertodo => ($userenv_branch eq $reserve->{'branchcode'} ? 0 : 1 ),
                resbarcode   => $barcode,
                reserved     => 1,
            );
        }

        # same params for Waiting or Reserved
        $template->param(
            found          => 1,
            currentbranch  => $branches->{$userenv_branch}->{'branchname'},
            destbranchname => $branches->{ $reserve->{'branchcode'} }->{'branchname'},
            name           => $borr->{'surname'} . ", " . $borr->{'title'} . " " . $borr->{'firstname'},
            borfirstname   => $borr->{'firstname'},
            borsurname     => $borr->{'surname'},
            bortitle       => $borr->{'title'},
            borphone       => $borr->{'phone'},
            boremail       => $borr->{'email'},
            boraddress     => $borr->{'address'},
            boraddress2    => $borr->{'address2'},
            borcity        => $borr->{'city'},
            borzip         => $borr->{'zipcode'},
            borcnum        => $borr->{'cardnumber'},
            debarred       => $borr->{'debarred'},
            gonenoaddress  => $borr->{'gonenoaddress'},
            barcode        => $barcode,
            destbranch     => $reserve->{'branchcode'},
            borrowernumber => $reserve->{'borrowernumber'},
            itemnumber     => $reserve->{'itemnumber'},
            reservenotes   => $reserve->{'reservenotes'},
        );
    } # else { ; }  # error?
}

# Error Messages
my @errmsgloop;
foreach my $code ( keys %$messages ) {
    my %err;
    my $exit_required_p = 0;
    if ( $code eq 'BadBarcode' ) {
        $err{badbarcode} = 1;
        $err{msg}        = $messages->{'BadBarcode'};
    }
    elsif ( $code eq 'NotIssued' ) {
        $err{notissued} = 1;
        $err{msg} = $branches->{ $messages->{'IsPermanent'} }->{'branchname'};
    }
    elsif ( $code eq 'WasLost' ) {
        $err{waslost} = 1;
    }
    elsif ( $code eq 'ResFound' ) {
        ;    # FIXME... anything to do here?
    }
    elsif ( $code eq 'WasReturned' ) {
        ;    # FIXME... anything to do here?
    }
    elsif ( $code eq 'WasTransfered' ) {
        ;    # FIXME... anything to do here?
    }
    elsif ( $code eq 'wthdrawn' ) {
        $err{withdrawn} = 1;
        $exit_required_p = 1;
    }
    elsif ( ( $code eq 'IsPermanent' ) && ( not $messages->{'ResFound'} ) ) {
        if ( $messages->{'IsPermanent'} ne $userenv_branch ) {
            $err{ispermanent} = 1;
            $err{msg}         =
              $branches->{ $messages->{'IsPermanent'} }->{'branchname'};
        }
    }
    elsif ( $code eq 'WrongTransfer' ) {
        ;    # FIXME... anything to do here?
    }
    elsif ( $code eq 'WrongTransferItem' ) {
        ;    # FIXME... anything to do here?
    }
    elsif ( $code eq 'NeedsTransfer' ) {
    }
    elsif ( $code eq 'Wrongbranch' ) {
    }

    else {
        die "Unknown error code $code";    # note we need all the (empty) elsif's above, or we die.
        # This forces the issue of staying in sync w/ Circulation.pm
    }
    if (%err) {
        push( @errmsgloop, \%err );
    }
    last if $exit_required_p;
}
$template->param( errmsgloop => \@errmsgloop );

# patrontable ....
if ($borrower) {
    my $flags = $borrower->{'flags'};
    my @flagloop;
    my $flagset;
    foreach my $flag ( sort keys %$flags ) {
        my %flaginfo;
        unless ($flagset) { $flagset = 1; }
        $flaginfo{redfont} = ( $flags->{$flag}->{'noissues'} );
        $flaginfo{flag}    = $flag;
        if ( $flag eq 'CHARGES' ) {
            $flaginfo{msg}            = $flag;
            $flaginfo{charges}        = 1;
            $flaginfo{chargeamount}   = $flags->{$flag}->{amount};
            $flaginfo{borrowernumber} = $borrower->{borrowernumber};
        }
        elsif ( $flag eq 'WAITING' ) {
            $flaginfo{msg}     = $flag;
            $flaginfo{waiting} = 1;
            my @waitingitemloop;
            my $items = $flags->{$flag}->{'itemlist'};
            foreach my $item (@$items) {
                my $biblio = GetBiblioFromItemNumber( $item->{'itemnumber'});
                push @waitingitemloop, {
                    biblionum => $biblio->{'biblionumber'},
                    barcode   => $biblio->{'barcode'},
                    title     => $biblio->{'title'},
                    brname    => $branches->{ $biblio->{'holdingbranch'} }->{'branchname'},
                };
            }
            $flaginfo{itemloop} = \@waitingitemloop;
        }
        elsif ( $flag eq 'ODUES' ) {
            my $items = $flags->{$flag}->{'itemlist'};
            my @itemloop;
            foreach my $item ( sort { $a->{'date_due'} cmp $b->{'date_due'} }
                @$items )
            {
                my $biblio = GetBiblioFromItemNumber( $item->{'itemnumber'});
                push @itemloop, {
                    duedate   => format_date($item->{'date_due'}),
                    biblionum => $biblio->{'biblionumber'},
                    barcode   => $biblio->{'barcode'},
                    title     => $biblio->{'title'},
                    brname    => $branches->{ $biblio->{'holdingbranch'} }->{'branchname'},
                };
            }
            $flaginfo{itemloop} = \@itemloop;
            $flaginfo{overdue}  = 1;
        }
        else {
            $flaginfo{other} = 1;
            $flaginfo{msg}   = $flags->{$flag}->{'message'};
        }
        push( @flagloop, \%flaginfo );
    }
    $template->param(
        flagset          => $flagset,
        flagloop         => \@flagloop,
        riborrowernumber => $borrower->{'borrowernumber'},
        riborcnum        => $borrower->{'cardnumber'},
        riborsurname     => $borrower->{'surname'},
        ribortitle       => $borrower->{'title'},
        riborfirstname   => $borrower->{'firstname'}
    );
}

#set up so only the last 8 returned items display (make for faster loading pages)
my $returned_counter = ( C4::Context->preference('numReturnedItemsToShow') ) ? C4::Context->preference('numReturnedItemsToShow') : 8;
my $count = 0;
my @riloop;
foreach ( sort { $a <=> $b } keys %returneditems ) {
    my %ri;
    if ( $count++ < $returned_counter ) {
        my $bar_code = $returneditems{$_};
        my $duedate = $riduedate{$_};
        if ($duedate) {
            my @tempdate = split( /-/, $duedate );
            $ri{year}  = $tempdate[0];
            $ri{month} = $tempdate[1];
            $ri{day}   = $tempdate[2];
            $ri{duedate} = format_date($duedate);
            my ($b)      = GetMemberDetails( $riborrowernumber{$_}, 0 );
            $ri{return_overdue} = 1 if ($duedate lt $today->output('iso'));
            $ri{borrowernumber} = $b->{'borrowernumber'};
            $ri{borcnum}        = $b->{'cardnumber'};
            $ri{borfirstname}   = $b->{'firstname'};
            $ri{borsurname}     = $b->{'surname'};
            $ri{bortitle}       = $b->{'title'};
            $ri{bornote}        = $b->{'borrowernotes'};
            $ri{borcategorycode}= $b->{'categorycode'};
        }
        else {
            $ri{borrowernumber} = $riborrowernumber{$_};
        }

        #        my %ri;
        my $biblio = GetBiblioFromItemNumber(GetItemnumberFromBarcode($bar_code));
        # fix up item type for display
        $biblio->{'itemtype'} = C4::Context->preference('item-level_itypes') ? $biblio->{'itype'} : $biblio->{'itemtype'};
        $ri{itembiblionumber} = $biblio->{'biblionumber'};
        $ri{itemtitle}        = $biblio->{'title'};
        $ri{itemauthor}       = $biblio->{'author'};
        $ri{itemtype}         = $biblio->{'itemtype'};
        $ri{itemnote}         = $biblio->{'itemnotes'};
        $ri{ccode}            = $biblio->{'ccode'};
        $ri{itemnumber}       = $biblio->{'itemnumber'};
        $ri{barcode}          = $bar_code;
    }
    else {
        last;
    }
    push @riloop, \%ri;
}

$template->param(
    riloop         => \@riloop,
    genbrname      => $branches->{$userenv_branch}->{'branchname'},
    genprname      => $printers->{$printer}->{'printername'},
    branchname     => $branches->{$userenv_branch}->{'branchname'},
    printer        => $printer,
    errmsgloop     => \@errmsgloop,
    exemptfine     => $exemptfine,
    dropboxmode    => $dropboxmode,
    dropboxdate    => $dropboxdate->output(),
    overduecharges => $overduecharges,
    soundon        => C4::Context->preference("SoundOn"),
);

### Comment out rotating collections for now to allow it a little more time to bake
### for 3.4; in particular, must ensure that it doesn't fight with transfers required
### to fill hold requests
### -- Galen Charlton 2010-10-06
#my $itemnumber = GetItemnumberFromBarcode( $query->param('barcode') );
#if ( $itemnumber ) {
#   my ( $holdingBranch, $collectionBranch ) = GetCollectionItemBranches( $itemnumber );
#    if ( ! ( $holdingBranch eq $collectionBranch ) ) {
#        $template->param(
#          collectionItemNeedsTransferred => 1,
#          collectionBranch => GetBranchName($collectionBranch),
#        );
#    }
#}                                                                                                            

# actually print the page!
output_html_with_http_headers $query, $cookie, $template->output;<|MERGE_RESOLUTION|>--- conflicted
+++ resolved
@@ -242,19 +242,12 @@
         $input{return_overdue} = 1 if ($duedate and $duedate lt $today->output('iso'));
         push( @inputloop, \%input );
 
-<<<<<<< HEAD
-        my ( $od, $issue, $fines ) = GetMemberIssuesAndFines( $borrower->{'borrowernumber'} );
-        if ($fines > 0) {
-            $template->param( fines => sprintf("%.2f",$fines) );
-            $template->param( fineborrowernumber => $borrower->{'borrowernumber'} );
-=======
         if ( C4::Context->preference("FineNotifyAtCheckin") ) {
             my ( $od, $issue, $fines ) = GetMemberIssuesAndFines( $borrower->{'borrowernumber'} );
             if ($fines > 0) {
                 $template->param( fines => sprintf("%.2f",$fines) );
                 $template->param( fineborrowernumber => $borrower->{'borrowernumber'} );
             }
->>>>>>> b3866aff
         }
 
     }
