# the next koha public release version number;
# the kohaversion is divided in 4 parts :
# - #1 : the major number. 3 atm
# - #2 : the functionnal release. 00 atm
# - #3 : the subnumber, moves only on a public release
# - #4 : the developer version. The 4th number is the database subversion.
#        used by developers when the database changes. updatedatabase take care of the changes itself
#        and is automatically called by Auth.pm when needed.

use strict;

sub kohaversion {
<<<<<<< HEAD
    our $VERSION = '3.01.00.134';
=======
    our $VERSION = '3.01.00.135';
>>>>>>> ede20857
    # version needs to be set this way
    # so that it can be picked up by Makefile.PL
    # during install
    return $VERSION;
}

1;<|MERGE_RESOLUTION|>--- conflicted
+++ resolved
@@ -10,11 +10,7 @@
 use strict;
 
 sub kohaversion {
-<<<<<<< HEAD
-    our $VERSION = '3.01.00.134';
-=======
     our $VERSION = '3.01.00.135';
->>>>>>> ede20857
     # version needs to be set this way
     # so that it can be picked up by Makefile.PL
     # during install
