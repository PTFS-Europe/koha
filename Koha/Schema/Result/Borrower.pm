--- conflicted
+++ resolved
@@ -1446,13 +1446,8 @@
 __PACKAGE__->many_to_many("ordernumbers", "aqorder_users", "ordernumber");
 
 
-<<<<<<< HEAD
-# Created by DBIx::Class::Schema::Loader v0.07046 @ 2018-12-10 10:47:07
-# DO NOT MODIFY THIS OR ANYTHING ABOVE! md5sum:h+IRlKj868U8r8sPrrmepA
-=======
 # Created by DBIx::Class::Schema::Loader v0.07046 @ 2019-02-15 13:15:09
 # DO NOT MODIFY THIS OR ANYTHING ABOVE! md5sum:NhuG8jv9ut+qIIm3vGHsrQ
->>>>>>> 319ef905
 
 __PACKAGE__->belongs_to(
     "guarantor",
