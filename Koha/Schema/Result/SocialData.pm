--- conflicted
+++ resolved
@@ -93,13 +93,8 @@
 __PACKAGE__->set_primary_key("isbn");
 
 
-<<<<<<< HEAD
-# Created by DBIx::Class::Schema::Loader v0.07046 @ 2018-12-10 10:47:08
-# DO NOT MODIFY THIS OR ANYTHING ABOVE! md5sum:nqQSvy41x7yYnuQJgbOuBQ
-=======
 # Created by DBIx::Class::Schema::Loader v0.07046 @ 2019-05-10 12:02:53
 # DO NOT MODIFY THIS OR ANYTHING ABOVE! md5sum:zu/RochQZmZJZHQJnkLQvg
->>>>>>> 63a2fe54
 
 
 # You can replace this text with custom content, and it will be preserved on regeneration
