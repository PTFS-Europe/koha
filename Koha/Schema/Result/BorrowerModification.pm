use utf8;
package Koha::Schema::Result::BorrowerModification;

# Created by DBIx::Class::Schema::Loader
# DO NOT MODIFY THE FIRST PART OF THIS FILE

=head1 NAME

Koha::Schema::Result::BorrowerModification

=cut

use strict;
use warnings;

use base 'DBIx::Class::Core';

=head1 TABLE: C<borrower_modifications>

=cut

__PACKAGE__->table("borrower_modifications");

=head1 ACCESSORS

=head2 timestamp

  data_type: 'timestamp'
  datetime_undef_if_invalid: 1
  default_value: current_timestamp
  is_nullable: 0

=head2 verification_token

  data_type: 'varchar'
  default_value: (empty string)
  is_nullable: 0
  size: 255

=head2 changed_fields

  data_type: 'mediumtext'
  is_nullable: 0

=head2 borrowernumber

  data_type: 'integer'
  default_value: 0
  is_nullable: 0

=head2 cardnumber

  data_type: 'varchar'
  is_nullable: 1
  size: 32

=head2 surname

  data_type: 'longtext'
  is_nullable: 1

=head2 firstname

  data_type: 'mediumtext'
  is_nullable: 1

=head2 title

  data_type: 'longtext'
  is_nullable: 1

=head2 othernames

  data_type: 'longtext'
  is_nullable: 1

=head2 initials

  data_type: 'mediumtext'
  is_nullable: 1

=head2 streetnumber

  data_type: 'varchar'
  is_nullable: 1
  size: 10

=head2 streettype

  data_type: 'varchar'
  is_nullable: 1
  size: 50

=head2 address

  data_type: 'longtext'
  is_nullable: 1

=head2 address2

  data_type: 'mediumtext'
  is_nullable: 1

=head2 city

  data_type: 'longtext'
  is_nullable: 1

=head2 state

  data_type: 'mediumtext'
  is_nullable: 1

=head2 zipcode

  data_type: 'varchar'
  is_nullable: 1
  size: 25

=head2 country

  data_type: 'mediumtext'
  is_nullable: 1

=head2 email

  data_type: 'longtext'
  is_nullable: 1

=head2 phone

  data_type: 'mediumtext'
  is_nullable: 1

=head2 mobile

  data_type: 'varchar'
  is_nullable: 1
  size: 50

=head2 fax

  data_type: 'longtext'
  is_nullable: 1

=head2 emailpro

  data_type: 'mediumtext'
  is_nullable: 1

=head2 phonepro

  data_type: 'mediumtext'
  is_nullable: 1

=head2 B_streetnumber

  accessor: 'b_streetnumber'
  data_type: 'varchar'
  is_nullable: 1
  size: 10

=head2 B_streettype

  accessor: 'b_streettype'
  data_type: 'varchar'
  is_nullable: 1
  size: 50

=head2 B_address

  accessor: 'b_address'
  data_type: 'varchar'
  is_nullable: 1
  size: 100

=head2 B_address2

  accessor: 'b_address2'
  data_type: 'mediumtext'
  is_nullable: 1

=head2 B_city

  accessor: 'b_city'
  data_type: 'longtext'
  is_nullable: 1

=head2 B_state

  accessor: 'b_state'
  data_type: 'mediumtext'
  is_nullable: 1

=head2 B_zipcode

  accessor: 'b_zipcode'
  data_type: 'varchar'
  is_nullable: 1
  size: 25

=head2 B_country

  accessor: 'b_country'
  data_type: 'mediumtext'
  is_nullable: 1

=head2 B_email

  accessor: 'b_email'
  data_type: 'mediumtext'
  is_nullable: 1

=head2 B_phone

  accessor: 'b_phone'
  data_type: 'longtext'
  is_nullable: 1

=head2 dateofbirth

  data_type: 'date'
  datetime_undef_if_invalid: 1
  is_nullable: 1

=head2 branchcode

  data_type: 'varchar'
  is_nullable: 1
  size: 10

=head2 categorycode

  data_type: 'varchar'
  is_nullable: 1
  size: 10

=head2 dateenrolled

  data_type: 'date'
  datetime_undef_if_invalid: 1
  is_nullable: 1

=head2 dateexpiry

  data_type: 'date'
  datetime_undef_if_invalid: 1
  is_nullable: 1

=head2 date_renewed

  data_type: 'date'
  datetime_undef_if_invalid: 1
  is_nullable: 1

=head2 gonenoaddress

  data_type: 'tinyint'
  is_nullable: 1

=head2 lost

  data_type: 'tinyint'
  is_nullable: 1

=head2 debarred

  data_type: 'date'
  datetime_undef_if_invalid: 1
  is_nullable: 1

=head2 debarredcomment

  data_type: 'varchar'
  is_nullable: 1
  size: 255

=head2 contactname

  data_type: 'longtext'
  is_nullable: 1

=head2 contactfirstname

  data_type: 'mediumtext'
  is_nullable: 1

=head2 contacttitle

  data_type: 'mediumtext'
  is_nullable: 1

=head2 guarantorid

  data_type: 'integer'
  is_nullable: 1

=head2 borrowernotes

  data_type: 'longtext'
  is_nullable: 1

=head2 relationship

  data_type: 'varchar'
  is_nullable: 1
  size: 100

=head2 sex

  data_type: 'varchar'
  is_nullable: 1
  size: 1

=head2 password

  data_type: 'varchar'
  is_nullable: 1
  size: 30

=head2 flags

  data_type: 'integer'
  is_nullable: 1

=head2 userid

  data_type: 'varchar'
  is_nullable: 1
  size: 75

=head2 opacnote

  data_type: 'longtext'
  is_nullable: 1

=head2 contactnote

  data_type: 'varchar'
  is_nullable: 1
  size: 255

=head2 sort1

  data_type: 'varchar'
  is_nullable: 1
  size: 80

=head2 sort2

  data_type: 'varchar'
  is_nullable: 1
  size: 80

=head2 altcontactfirstname

  data_type: 'varchar'
  is_nullable: 1
  size: 255

=head2 altcontactsurname

  data_type: 'varchar'
  is_nullable: 1
  size: 255

=head2 altcontactaddress1

  data_type: 'varchar'
  is_nullable: 1
  size: 255

=head2 altcontactaddress2

  data_type: 'varchar'
  is_nullable: 1
  size: 255

=head2 altcontactaddress3

  data_type: 'varchar'
  is_nullable: 1
  size: 255

=head2 altcontactstate

  data_type: 'mediumtext'
  is_nullable: 1

=head2 altcontactzipcode

  data_type: 'varchar'
  is_nullable: 1
  size: 50

=head2 altcontactcountry

  data_type: 'mediumtext'
  is_nullable: 1

=head2 altcontactphone

  data_type: 'varchar'
  is_nullable: 1
  size: 50

=head2 smsalertnumber

  data_type: 'varchar'
  is_nullable: 1
  size: 50

=head2 privacy

  data_type: 'integer'
  is_nullable: 1

=head2 extended_attributes

  data_type: 'mediumtext'
  is_nullable: 1

=head2 gdpr_proc_consent

  data_type: 'datetime'
  datetime_undef_if_invalid: 1
  is_nullable: 1

=cut

__PACKAGE__->add_columns(
  "timestamp",
  {
    data_type => "timestamp",
    datetime_undef_if_invalid => 1,
    default_value => \"current_timestamp",
    is_nullable => 0,
  },
  "verification_token",
  { data_type => "varchar", default_value => "", is_nullable => 0, size => 255 },
  "changed_fields",
  { data_type => "mediumtext", is_nullable => 0 },
  "borrowernumber",
  { data_type => "integer", default_value => 0, is_nullable => 0 },
  "cardnumber",
  { data_type => "varchar", is_nullable => 1, size => 32 },
  "surname",
  { data_type => "longtext", is_nullable => 1 },
  "firstname",
  { data_type => "mediumtext", is_nullable => 1 },
  "title",
  { data_type => "longtext", is_nullable => 1 },
  "othernames",
  { data_type => "longtext", is_nullable => 1 },
  "initials",
  { data_type => "mediumtext", is_nullable => 1 },
  "streetnumber",
  { data_type => "varchar", is_nullable => 1, size => 10 },
  "streettype",
  { data_type => "varchar", is_nullable => 1, size => 50 },
  "address",
  { data_type => "longtext", is_nullable => 1 },
  "address2",
  { data_type => "mediumtext", is_nullable => 1 },
  "city",
  { data_type => "longtext", is_nullable => 1 },
  "state",
  { data_type => "mediumtext", is_nullable => 1 },
  "zipcode",
  { data_type => "varchar", is_nullable => 1, size => 25 },
  "country",
  { data_type => "mediumtext", is_nullable => 1 },
  "email",
  { data_type => "longtext", is_nullable => 1 },
  "phone",
  { data_type => "mediumtext", is_nullable => 1 },
  "mobile",
  { data_type => "varchar", is_nullable => 1, size => 50 },
  "fax",
  { data_type => "longtext", is_nullable => 1 },
  "emailpro",
  { data_type => "mediumtext", is_nullable => 1 },
  "phonepro",
  { data_type => "mediumtext", is_nullable => 1 },
  "B_streetnumber",
  {
    accessor => "b_streetnumber",
    data_type => "varchar",
    is_nullable => 1,
    size => 10,
  },
  "B_streettype",
  {
    accessor => "b_streettype",
    data_type => "varchar",
    is_nullable => 1,
    size => 50,
  },
  "B_address",
  {
    accessor => "b_address",
    data_type => "varchar",
    is_nullable => 1,
    size => 100,
  },
  "B_address2",
  { accessor => "b_address2", data_type => "mediumtext", is_nullable => 1 },
  "B_city",
  { accessor => "b_city", data_type => "longtext", is_nullable => 1 },
  "B_state",
  { accessor => "b_state", data_type => "mediumtext", is_nullable => 1 },
  "B_zipcode",
  {
    accessor => "b_zipcode",
    data_type => "varchar",
    is_nullable => 1,
    size => 25,
  },
  "B_country",
  { accessor => "b_country", data_type => "mediumtext", is_nullable => 1 },
  "B_email",
  { accessor => "b_email", data_type => "mediumtext", is_nullable => 1 },
  "B_phone",
  { accessor => "b_phone", data_type => "longtext", is_nullable => 1 },
  "dateofbirth",
  { data_type => "date", datetime_undef_if_invalid => 1, is_nullable => 1 },
  "branchcode",
  { data_type => "varchar", is_nullable => 1, size => 10 },
  "categorycode",
  { data_type => "varchar", is_nullable => 1, size => 10 },
  "dateenrolled",
  { data_type => "date", datetime_undef_if_invalid => 1, is_nullable => 1 },
  "dateexpiry",
  { data_type => "date", datetime_undef_if_invalid => 1, is_nullable => 1 },
  "date_renewed",
  { data_type => "date", datetime_undef_if_invalid => 1, is_nullable => 1 },
  "gonenoaddress",
  { data_type => "tinyint", is_nullable => 1 },
  "lost",
  { data_type => "tinyint", is_nullable => 1 },
  "debarred",
  { data_type => "date", datetime_undef_if_invalid => 1, is_nullable => 1 },
  "debarredcomment",
  { data_type => "varchar", is_nullable => 1, size => 255 },
  "contactname",
  { data_type => "longtext", is_nullable => 1 },
  "contactfirstname",
  { data_type => "mediumtext", is_nullable => 1 },
  "contacttitle",
  { data_type => "mediumtext", is_nullable => 1 },
  "guarantorid",
  { data_type => "integer", is_nullable => 1 },
  "borrowernotes",
  { data_type => "longtext", is_nullable => 1 },
  "relationship",
  { data_type => "varchar", is_nullable => 1, size => 100 },
  "sex",
  { data_type => "varchar", is_nullable => 1, size => 1 },
  "password",
  { data_type => "varchar", is_nullable => 1, size => 30 },
  "flags",
  { data_type => "integer", is_nullable => 1 },
  "userid",
  { data_type => "varchar", is_nullable => 1, size => 75 },
  "opacnote",
  { data_type => "longtext", is_nullable => 1 },
  "contactnote",
  { data_type => "varchar", is_nullable => 1, size => 255 },
  "sort1",
  { data_type => "varchar", is_nullable => 1, size => 80 },
  "sort2",
  { data_type => "varchar", is_nullable => 1, size => 80 },
  "altcontactfirstname",
  { data_type => "varchar", is_nullable => 1, size => 255 },
  "altcontactsurname",
  { data_type => "varchar", is_nullable => 1, size => 255 },
  "altcontactaddress1",
  { data_type => "varchar", is_nullable => 1, size => 255 },
  "altcontactaddress2",
  { data_type => "varchar", is_nullable => 1, size => 255 },
  "altcontactaddress3",
  { data_type => "varchar", is_nullable => 1, size => 255 },
  "altcontactstate",
  { data_type => "mediumtext", is_nullable => 1 },
  "altcontactzipcode",
  { data_type => "varchar", is_nullable => 1, size => 50 },
  "altcontactcountry",
  { data_type => "mediumtext", is_nullable => 1 },
  "altcontactphone",
  { data_type => "varchar", is_nullable => 1, size => 50 },
  "smsalertnumber",
  { data_type => "varchar", is_nullable => 1, size => 50 },
  "privacy",
  { data_type => "integer", is_nullable => 1 },
  "extended_attributes",
  { data_type => "mediumtext", is_nullable => 1 },
  "gdpr_proc_consent",
  {
    data_type => "datetime",
    datetime_undef_if_invalid => 1,
    is_nullable => 1,
  },
);

=head1 PRIMARY KEY

=over 4

=item * L</verification_token>

=item * L</borrowernumber>

=back

=cut

__PACKAGE__->set_primary_key("verification_token", "borrowernumber");


<<<<<<< HEAD
# Created by DBIx::Class::Schema::Loader v0.07046 @ 2018-12-10 10:47:07
# DO NOT MODIFY THIS OR ANYTHING ABOVE! md5sum:xrtIpmEX/RucnGgn+2lxrQ
=======
# Created by DBIx::Class::Schema::Loader v0.07046 @ 2019-09-19 20:31:29
# DO NOT MODIFY THIS OR ANYTHING ABOVE! md5sum:5h8JM72XSnki8KftsSinGQ
>>>>>>> 2815387d


# You can replace this text with custom content, and it will be preserved on regeneration
1;<|MERGE_RESOLUTION|>--- conflicted
+++ resolved
@@ -617,13 +617,8 @@
 __PACKAGE__->set_primary_key("verification_token", "borrowernumber");
 
 
-<<<<<<< HEAD
 # Created by DBIx::Class::Schema::Loader v0.07046 @ 2018-12-10 10:47:07
 # DO NOT MODIFY THIS OR ANYTHING ABOVE! md5sum:xrtIpmEX/RucnGgn+2lxrQ
-=======
-# Created by DBIx::Class::Schema::Loader v0.07046 @ 2019-09-19 20:31:29
-# DO NOT MODIFY THIS OR ANYTHING ABOVE! md5sum:5h8JM72XSnki8KftsSinGQ
->>>>>>> 2815387d
 
 
 # You can replace this text with custom content, and it will be preserved on regeneration
