package Koha::EDI;

# Copyright 2014 PTFS-Europe Ltd
#
# This file is part of Koha.
#
# Koha is free software; you can redistribute it and/or modify it
# under the terms of the GNU General Public License as published by
# the Free Software Foundation; either version 3 of the License, or
# (at your option) any later version.
#
# Koha is distributed in the hope that it will be useful, but
# WITHOUT ANY WARRANTY; without even the implied warranty of
# MERCHANTABILITY or FITNESS FOR A PARTICULAR PURPOSE. See the
# GNU General Public License for more details.
#
# You should have received a copy of the GNU General Public License
# along with Koha; if not, see <http://www.gnu.org/licenses>.

use strict;
use warnings;
use base qw(Exporter);
use Carp;
use English qw{ -no_match_vars };
use Business::ISBN;
use DateTime;
use C4::Context;
use Koha::Database;
use C4::Acquisition qw( NewBasket );
use C4::Suggestions qw( ModSuggestion );
use C4::Items qw(AddItem);
use C4::Biblio qw( AddBiblio TransformKohaToMarc GetMarcBiblio );
use Koha::Edifact::Order;
use Koha::Edifact;
use Log::Log4perl;

our $VERSION = 1.1;
our @EXPORT_OK =
  qw( process_quote process_invoice create_edi_order get_edifact_ean );

sub create_edi_order {
    my $parameters = shift;
    my $basketno   = $parameters->{basketno};
    my $ean        = $parameters->{ean};
    my $branchcode = $parameters->{branchcode};
    my $noingest   = $parameters->{noingest};
    $ean ||= C4::Context->preference('EDIfactEAN');
    if ( !$basketno || !$ean ) {
        carp 'create_edi_order called with no basketno or ean';
        return;
    }

    my $database = Koha::Database->new();
    my $schema   = $database->schema();

    my @orderlines = $schema->resultset('Aqorder')->search(
        {
            basketno    => $basketno,
            orderstatus => 'new',
        }
    )->all;

    my $vendor = $schema->resultset('VendorEdiAccount')->search(
        {
            vendor_id => $orderlines[0]->basketno->booksellerid->id,
        }
    )->single;

    my $ean_search_keys = { ean => $ean, };
    if ($branchcode) {
        $ean_search_keys->{branchcode} = $branchcode;
    }
    my $ean_obj =
      $schema->resultset('EdifactEan')->search($ean_search_keys)->single;

    my $edifact = Koha::Edifact::Order->new(
        { orderlines => \@orderlines, vendor => $vendor, ean => $ean_obj } );
    if ( !$edifact ) {
        return;
    }

    my $order_file = $edifact->encode();

    # ingest result
    if ($order_file) {
        if ($noingest) {    # allows scripts to produce test files
            return $order_file;
        }
        my $order = {
            message_type  => 'ORDERS',
            raw_msg       => $order_file,
            vendor_id     => $vendor->vendor_id,
            status        => 'Pending',
            basketno      => $basketno,
            filename      => $edifact->filename(),
            transfer_date => $edifact->msg_date_string(),
            edi_acct      => $vendor->id,

        };
        $schema->resultset('EdifactMessage')->create($order);
        return 1;
    }

    return;
}

sub process_invoice {
    my $invoice_message = shift;
    my $schema          = Koha::Database->new()->schema();
    my $logger          = Log::Log4perl->get_logger();
    my $vendor_acct;
    my $edi =
      Koha::Edifact->new( { transmission => $invoice_message->raw_msg, } );
    my $messages = $edi->message_array();
    if ( @{$messages} ) {

        # BGM contains an invoice number
        foreach my $msg ( @{$messages} ) {
            my $invoicenumber  = $msg->docmsg_number();
            my $shipmentcharge = $msg->shipment_charge();
            my $msg_date       = $msg->message_date;
            my $tax_date       = $msg->tax_point_date;
            if ( !defined $tax_date || $tax_date !~ m/^\d{8}/xms ) {
                $tax_date = $msg_date;
            }

            my $vendor_ean = $msg->supplier_ean;
            if ( !defined $vendor_acct || $vendor_ean ne $vendor_acct->san ) {
                $vendor_acct = $schema->resultset('VendorEdiAccount')->search(
                    {
                        san => $vendor_ean,
                    }
                )->single;
            }
            if ( !$vendor_acct ) {
                carp
"Cannot find vendor with ean $vendor_ean for invoice $invoicenumber in $invoice_message->filename";
                next;
            }
            $invoice_message->edi_acct( $vendor_acct->id );
            $logger->trace("Adding invoice:$invoicenumber");
            my $new_invoice = $schema->resultset('Aqinvoice')->create(
                {
                    invoicenumber         => $invoicenumber,
                    booksellerid          => $invoice_message->vendor_id,
                    shipmentdate          => $msg_date,
                    billingdate           => $tax_date,
                    shipmentcost          => $shipmentcharge,
                    shipmentcost_budgetid => $vendor_acct->shipment_budget,
                    message_id            => $invoice_message->id,
                }
            );
            my $invoiceid = $new_invoice->invoiceid;
            $logger->trace("Added as invoiceno :$invoiceid");
            my $lines = $msg->lineitems();

            foreach my $line ( @{$lines} ) {
                my $ordernumber = $line->ordernumber;
                $logger->trace( "Receipting order:$ordernumber Qty: ",
                    $line->quantity );

                my $order = $schema->resultset('Aqorder')->find($ordernumber);

      # ModReceiveOrder does not validate that $ordernumber exists validate here
                if ($order) {

                    # check suggestions
                    my $s = $schema->resultset('Suggestion')->search(
                        {
<<<<<<< HEAD
                            biblionumber         => $order->biblionumber->biblionumber,
                            ordernumber          => $ordernumber,
                            quantityreceived     => $line->quantity,
                            cost                 => $price,
                            invoiceid            => $invoiceid,
                            datereceived         => $msg_date,
                            budget_id            => $order->budget_id,
                            rrp                  => $order->rrp,
                            ecost                => $order->ecost,
                            received_itemnumbers => [],
=======
                            biblionumber => $order->biblionumber,
>>>>>>> 5ac4b612
                        }
                    )->single;
                    if ($s) {
                        ModSuggestion(
                            {
                                suggestionid => $s->suggestionid,
                                STATUS       => 'AVAILABLE',
                            }
                        );
                    }

                    my $price = $line->price_net;
                    if ( !defined $price )
                    {    # no net price so generate it from lineitem amount
                        $price = $line->amt_lineitem;
                        if ( $price and $line->quantity > 1 ) {
                            $price /= $line->quantity;    # div line cost by qty
                        }
                    }
                    if ( $order->quantity > $line->quantity ) {
                        my $ordered = $order->quantity;

                        # part receipt
                        $order->orderstatus('partial');
                        $order->quantity( $ordered - $line->quantity );
                        $order->update;
                        my $received_order = $order->copy(
                            {
                                ordernumber      => undef,
                                quantity         => $line->quantity,
                                quantityreceived => $line->quantity,
                                orderstatus      => 'complete',
                                unitprice        => $price,
                                invoiceid        => $invoiceid,
                                datereceived     => $msg_date,
                            }
                        );
                        transfer_items( $line, $order, $received_order );
                        receipt_items( $line, $received_order->ordernumber );
                    }
                    else {    # simple receipt all copies on order
                        $order->quantityreceived( $line->quantity );
                        $order->datereceived($msg_date);
                        $order->invoiceid($invoiceid);
                        $order->unitprice($price);
                        $order->orderstatus('complete');
                        $order->update;
                        receipt_items( $line, $ordernumber );
                    }
                }
                else {
                    $logger->error(
                        "No order found for $ordernumber Invoice:$invoicenumber"
                    );
                    next;
                }

            }

        }
    }

    $invoice_message->status('received');
    $invoice_message->update;    # status and basketno link
    return;
}

sub receipt_items {
    my ( $inv_line, $ordernumber );
    my $schema   = $inv_line->schema;
    my $logger   = Log::Log4perl->get_logger();
    my $quantity = $inv_line->quantity;

    # itemnumber is not a foreign key ??? makes this a bit cumbersome
    my @item_links = $schema->resultset('AqordersItem')->search(
        {
            ordernumber => $ordernumber,
        }
    );
    my %branch_map;
    foreach my $ilink (@item_links) {
        my $item = $schema->resultset('Item')->find( $ilink->itemnumber );
        my $b    = $item->homebranch->branchcode;
        if ( !exists $branch_map{$b} ) {
            @{ $branch_map{$b} } = [];
        }
        push @{ $branch_map{$b} }, $item;
    }
    my $gir_occurence = 0;
    while ( $gir_occurence < $quantity ) {
        my $branch = $inv_line->girfield( 'branch', $gir_occurence );
        my $item = shift @{ $branch_map{$branch} };
        if ($item) {
            my $barcode = $inv_line->girfield( 'barcode', $gir_occurence );
            if ( $barcode && !$item->barcode ) {
                $item->barcode($barcode);
            }

            # clear not for loan flag
            if ( $item->notforloan == -1 ) {
                $item->notforloan(0);
            }
            $item->update;
        }
        else {
            $logger->warn("Unmatched item at branch:$branch");
        }
        ++$gir_occurence;
    }
    return;

}

sub transfer_items {
    my ( $inv_line, $order_from, $order_to );

    # Transfer x items from the orig order to a completed partial order
    my $quantity = $inv_line->quantity;
    my $gocc     = 0;
    my %mapped_by_branch;
    while ( $gocc < $quantity ) {
        my $branch = $inv_line->girfield( 'branch', $gocc );
        if ( !exists $mapped_by_branch{$branch} ) {
            $mapped_by_branch{$branch} = 1;
        }
        else {
            $mapped_by_branch{$branch}++;
        }
    }
    my $schema = $order_from->schema;

    my @item_links = $schema->resultset('AqordersItem')->search(
        {
            ordernumber => $order_from->ordernumber,
        }
    );
    foreach my $ilink (@item_links) {
        my $item     = $schema->resultset('Item')->find( $ilink->itemnumber );
        my $i_branch = $item->homebranch;
        if ( exists $mapped_by_branch{$i_branch}
            && $mapped_by_branch{$i_branch} > 0 )
        {
            $ilink->ordernumber( $order_to->ordernumber );
            $ilink->update;
            --$quantity;
            --$mapped_by_branch{$i_branch};
        }
        if ( $quantity < 1 ) {
            last;
        }
    }

    return;
}

# called on messages with status 'new'
sub process_quote {
    my $quote = shift;

    my $edi = Koha::Edifact->new( { transmission => $quote->raw_msg, } );
    my $messages = $edi->message_array();
    my $process_errors = 0;
    my $logger         = Log::Log4perl->get_logger();
    my $database       = Koha::Database->new();
    my $schema         = $database->schema();

    if ( @{$messages} && $quote->vendor_id ) {
        my $basketno =
          NewBasket( $quote->vendor_id, 0, $quote->filename, q{}, q{} . q{} );
        $quote->basketno($basketno);
        $logger->trace("Created basket :$basketno");
        for my $msg ( @{$messages} ) {
            my $items  = $msg->lineitems();
            my $refnum = $msg->message_refno;

            for my $item ( @{$items} ) {
                if ( !quote_item( $schema, $item, $quote, $basketno ) ) {
                    ++$process_errors;
                }
            }
        }
    }
    my $status = 'received';
    if ($process_errors) {
        $status = 'error';
    }

    $quote->status($status);
    $quote->update;    # status and basketno link

    return;
}

sub quote_item {
    my ( $schema, $item, $quote, $basketno ) = @_;

    # create biblio record
    my $logger   = Log::Log4perl->get_logger();
    my $bib_hash = {
        'biblioitems.cn_source' => 'ddc',
        'items.cn_source'       => 'ddc',
        'items.notforloan'      => -1,
        'items.cn_sort'         => q{},
    };
    my $item_hash = {
        cn_source  => 'ddc',
        notforloan => -1,
        cn_sort    => q{},
    };
    $bib_hash->{'biblio.seriestitle'} = $item->series;

    $bib_hash->{'biblioitems.publishercode'} = $item->publisher;
    $bib_hash->{'biblioitems.publicationyear'} =
      $bib_hash->{'biblio.copyrightdate'} = $item->publication_date;

    $bib_hash->{'biblio.title'}         = $item->title;
    $bib_hash->{'biblio.author'}        = $item->author;
    $bib_hash->{'biblioitems.isbn'}     = $item->item_number_id;
    $bib_hash->{'biblioitems.itemtype'} = $item->girfield('stock_category');
    $item_hash->{booksellerid}          = $quote->vendor_id;
    $item_hash->{price} = $item_hash->{replacementprice} = $item->price;
    $item_hash->{itype} = $item->girfield('stock_category');
    $item_hash->{location} = $item->girfield('collection_code');

    my $note = {};

    my $shelfmark =
      $item->girfield('shelfmark') || $item->girfield('classification') || q{};
    $item_hash->{itemcallnumber} = $shelfmark;
    my $branch = $item->girfield('branch');
    $item_hash->{holdingbranch} = $item_hash->{homebranch} = $branch;
    for my $key ( keys %{$bib_hash} ) {
        if ( !defined $bib_hash->{$key} ) {
            delete $bib_hash->{$key};
        }
    }
    my $bib_record = TransformKohaToMarc($bib_hash);

    $logger->trace( 'Checking db for matches with ', $item->item_number_id() );
    my $bib = _check_for_existing_bib( $item->item_number_id() );
    if ( !defined $bib ) {
        $bib = {};
        ( $bib->{biblionumber}, $bib->{biblioitemnumber} ) =
          AddBiblio( $bib_record, q{} );
        $logger->trace("New biblio added $bib->{biblionumber}");
    }
    else {
        $logger->trace("Match found: $bib->{biblionumber}");
    }

    my $order_note = $item->{free_text};
    $order_note ||= q{};
    if ( !$basketno ) {
        $logger->error('Skipping order creation no basketno');
        return;
    }

    # database definitions should set some of these defaults but dont
    my $order_hash = {
        biblionumber     => $bib->{biblionumber},
        entrydate        => DateTime->now( time_zone => 'local' )->ymd(),
        basketno         => $basketno,
        listprice        => $item->price,
        quantity         => 1,
        quantityreceived => 0,

        #        notes             => $order_note, becane internalnote in 3.15
        order_internalnote => $order_note,
        rrp                => $item->price,
        ecost => _discounted_price( $quote->vendor->discount, $item->price ),
        uncertainprice    => 0,
        sort1             => q{},
        sort2             => q{},
        supplierreference => $item->reference,
    };

    if ( $item->girfield('servicing_instruction') ) {

        # not in 3.14 !!!
        $order_hash->{order_vendornote} =
          $item->girfield('servicing_instruction');
    }

    if ( $item->internal_notes() ) {
        if ( $order_hash->{order_internalnote} ) {    # more than ''
            $order_hash->{order_internalnote} .= q{ };
        }

        $order_hash->{order_internalnote} .= $item->internal_notes;
    }

    my $budget = _get_budget( $schema, $item->girfield('fund_allocation') );

    my $skip = '0';
    if ( !$budget ) {
        if ( $item->quantity > 1 ) {
            carp 'Skipping line with no budget info';
            $logger->trace('girfield skipped for invalid budget');
            $skip++;
        }
        else {
            carp 'Skipping line with no budget info';
            $logger->trace('orderline skipped for invalid budget');
            return;
        }
    }

    my %ordernumber;
    my %budgets;

    if ( !$skip ) {

        # $order_hash->{quantity} = 1; by default above
        # we should handle both 1:1 GIR & 1:n GIR (with LQT values) here
        $order_hash->{budget_id} = $budget->budget_id;

        my $first_order = $schema->resultset('Aqorder')->create($order_hash);
        my $o           = $first_order->ordernumber();
        $logger->trace("Order created :$o");

        # should be done by database settings
        $first_order->parent_ordernumber( $first_order->ordernumber() );
        $first_order->update();

        # add to $budgets to prevent duplicate orderlines
        $budgets{ $budget->budget_id } = '1';

        # record ordernumber against budget
        $ordernumber{ $budget->budget_id } = $o;

        if ( C4::Context->preference('AcqCreateItem') eq 'ordering' ) {
            my $itemnumber;
            ( $bib->{biblionumber}, $bib->{biblioitemnumber}, $itemnumber ) =
              AddItem( $item_hash, $bib->{biblionumber} );
            $logger->trace("Added item:$itemnumber");
            $schema->resultset('AqordersItem')->create(
                {
                    ordernumber => $first_order->ordernumber,
                    itemnumber  => $itemnumber,
                }
            );
        }
    }

    if ( $item->quantity > 1 ) {
        my $occurence = 1;
        while ( $occurence < $item->quantity ) {

            # check budget code
            $budget = _get_budget( $schema,
                $item->girfield( 'fund_allocation', $occurence ) );

            if ( !$budget ) {
                my $bad_budget =
                  $item->girfield( 'fund_allocation', $occurence );
                carp 'Skipping line with no budget info';
                $logger->trace(
                    "girfield skipped for invalid budget:$bad_budget");
                ++$occurence;    ## lets look at the next one not this one again
                next;
            }

            # add orderline for NEW budget in $budgets
            if ( !exists $budgets{ $budget->budget_id } ) {

                # $order_hash->{quantity} = 1; by default above
                # we should handle both 1:1 GIR & 1:n GIR (with LQT values) here

                $order_hash->{budget_id} = $budget->budget_id;

                my $new_order =
                  $schema->resultset('Aqorder')->create($order_hash);
                my $o = $new_order->ordernumber();
                $logger->trace("Order created :$o");

                # should be done by database settings
                $new_order->parent_ordernumber( $new_order->ordernumber() );
                $new_order->update();

                # add to $budgets to prevent duplicate orderlines
                $budgets{ $budget->budget_id } = '1';

                # record ordernumber against budget
                $ordernumber{ $budget->budget_id } = $o;

                if ( C4::Context->preference('AcqCreateItem') eq 'ordering' ) {
                    my $new_item = {
                        notforloan       => -1,
                        cn_sort          => q{},
                        cn_source        => 'ddc',
                        price            => $item->price,
                        replacementprice => $item->price,
                        itype =>
                          $item->girfield( 'stock_category', $occurence ),
                        location =>
                          $item->girfield( 'collection_code', $occurence ),
                        itemcallnumber =>
                          $item->girfield( 'shelfmark', $occurence )
                          || $item->girfield( 'classification', $occurence ),
                        holdingbranch =>
                          $item->girfield( 'branch', $occurence ),
                        homebranch => $item->girfield( 'branch', $occurence ),
                    };
                    my $itemnumber;
                    ( undef, undef, $itemnumber ) =
                      AddItem( $new_item, $bib->{biblionumber} );
                    $logger->trace("New item $itemnumber added");
                    $schema->resultset('AqordersItem')->create(
                        {
                            ordernumber => $new_order->ordernumber,
                            itemnumber  => $itemnumber,
                        }
                    );
                }

                ++$occurence;
            }

            # increment quantity in orderline for EXISTING budget in $budgets
            else {
                my $row = $schema->resultset('Aqorder')->find(
                    {
                        ordernumber => $ordernumber{ $budget->budget_id }
                    }
                );
                if ($row) {
                    my $qty = $row->quantity;
                    $qty++;
                    $row->update(
                        {
                            quantity => $qty,
                        }
                    );
                }

                if ( C4::Context->preference('AcqCreateItem') eq 'ordering' ) {
                    my $new_item = {
                        notforloan       => -1,
                        cn_sort          => q{},
                        cn_source        => 'ddc',
                        price            => $item->price,
                        replacementprice => $item->price,
                        itype =>
                          $item->girfield( 'stock_category', $occurence ),
                        location =>
                          $item->girfield( 'collection_code', $occurence ),
                        itemcallnumber =>
                          $item->girfield( 'shelfmark', $occurence )
                          || $item->girfield( 'classification', $occurence ),
                        holdingbranch =>
                          $item->girfield( 'branch', $occurence ),
                        homebranch => $item->girfield( 'branch', $occurence ),
                    };
                    my $itemnumber;
                    ( undef, undef, $itemnumber ) =
                      AddItem( $new_item, $bib->{biblionumber} );
                    $logger->trace("New item $itemnumber added");
                    $schema->resultset('AqordersItem')->create(
                        {
                            ordernumber => $ordernumber{ $budget->budget_id },
                            itemnumber  => $itemnumber,
                        }
                    );
                }

                ++$occurence;
            }
        }
    }
    return 1;
}

sub get_edifact_ean {

    my $dbh = C4::Context->dbh;

    my $eans = $dbh->selectcol_arrayref('select ean from edifact_ean');

    return $eans->[0];
}

# We should not need to have a routine to do this here
sub _discounted_price {
    my ( $discount, $price ) = @_;
    return $price - ( ( $discount * $price ) / 100 );
}

sub _check_for_existing_bib {
    my $isbn = shift;

    my $search_isbn = $isbn;
    $search_isbn =~ s/^\s*/%/xms;
    $search_isbn =~ s/\s*$/%/xms;
    my $dbh = C4::Context->dbh;
    my $sth = $dbh->prepare(
'select biblionumber, biblioitemnumber from biblioitems where isbn like ?',
    );
    my $tuple_arr =
      $dbh->selectall_arrayref( $sth, { Slice => {} }, $search_isbn );
    if ( @{$tuple_arr} ) {
        return $tuple_arr->[0];
    }
    else {
        undef $search_isbn;
        $isbn =~ s/\-//xmsg;
        if ( $isbn =~ m/(\d{13})/xms ) {
            my $b_isbn = Business::ISBN->new($1);
            if ( $b_isbn && $b_isbn->is_valid ) {
                $search_isbn = $b_isbn->as_isbn10->as_string( [] );
            }

        }
        elsif ( $isbn =~ m/(\d{9}[xX]|\d{10})/xms ) {
            my $b_isbn = Business::ISBN->new($1);
            if ( $b_isbn && $b_isbn->is_valid ) {
                $search_isbn = $b_isbn->as_isbn13->as_string( [] );
            }

        }
        if ($search_isbn) {
            $search_isbn = "%$search_isbn%";
            $tuple_arr =
              $dbh->selectall_arrayref( $sth, { Slice => {} }, $search_isbn );
            if ( @{$tuple_arr} ) {
                return $tuple_arr->[0];
            }
        }
    }
    return;
}

# returns a budget obj or undef
# fact we need this shows what a mess Acq API is
sub _get_budget {
    my ( $schema, $budget_code ) = @_;

    # db does not ensure budget code is unque
    return $schema->resultset('Aqbudget')->single(
        {
            budget_code => $budget_code,
        }
    );
}

1;
__END__

=head1 NAME
   Koha::EDI

=head1 SYNOPSIS

   Module exporting subroutines used in EDI processing for Koha

=head1 DESCRIPTION

   Subroutines called by batch processing to handle Edifact
   messages of various types and related utilities

=head1 BUGS

   These routines should really be methods of some object.
   get_edifact_ean is a stopgap which should be replaced

=head1 SUBROUTINES

=head2 process_quote

    process_quote(quote_message);

   passed a message object for a quote, parses it creating an order basket
   and orderlines in the database
   updates the message's status to received in the database and adds the
   link to basket

=head2 process_invoice

    process_invoice(invoice_message)

    passed a message object for an invoice, add the contained invoices
    and update the orderlines referred to in the invoice
    As an Edifact invoice is in effect a despatch note this receipts the
    appropriate quantities in the orders


=head2 create_edi_order

    create_edi_order( { parameter_hashref } )

    parameters must include basketno and ean

    branchcode can optionally be passed

    returns 1 on success undef otherwise

    if the parameter noingest is set the formatted order is returned
    and not saved in the database. This functionality is intended for debugging only

=head2 get_edifact_ean


=head2 quote_item

     quote_item(lineitem, quote_message);

      Called by process_quote to handle an individual lineitem
     Generate the biblios and items if required and orderline linking to them

=head1 AUTHOR

   Colin Campbell <colin.campbell@ptfs-europe.com>


=head1 COPYRIGHT

   Copyright 2014, PTFS-Europe Ltd
   This program is free software, You may redistribute it under
   under the terms of the GNU General Public License


=cut<|MERGE_RESOLUTION|>--- conflicted
+++ resolved
@@ -167,20 +167,7 @@
                     # check suggestions
                     my $s = $schema->resultset('Suggestion')->search(
                         {
-<<<<<<< HEAD
-                            biblionumber         => $order->biblionumber->biblionumber,
-                            ordernumber          => $ordernumber,
-                            quantityreceived     => $line->quantity,
-                            cost                 => $price,
-                            invoiceid            => $invoiceid,
-                            datereceived         => $msg_date,
-                            budget_id            => $order->budget_id,
-                            rrp                  => $order->rrp,
-                            ecost                => $order->ecost,
-                            received_itemnumbers => [],
-=======
                             biblionumber => $order->biblionumber,
->>>>>>> 5ac4b612
                         }
                     )->single;
                     if ($s) {
