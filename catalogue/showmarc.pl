#!/usr/bin/perl

# Koha library project  www.koha-community.org

# Copyright 2007 Liblime
# Parts copyright 2010 BibLibre
#
# This file is part of Koha.
#
# Koha is free software; you can redistribute it and/or modify it under the
# terms of the GNU General Public License as published by the Free Software
# Foundation; either version 2 of the License, or (at your option) any later
# version.
#
# Koha is distributed in the hope that it will be useful, but WITHOUT ANY
# WARRANTY; without even the implied warranty of MERCHANTABILITY or FITNESS FOR
# A PARTICULAR PURPOSE.  See the GNU General Public License for more details.
#
# You should have received a copy of the GNU General Public License along
# with Koha; if not, write to the Free Software Foundation, Inc.,
# 51 Franklin Street, Fifth Floor, Boston, MA 02110-1301 USA.

use strict;
#use warnings; FIXME - Bug 2505

<<<<<<< HEAD
use open OUT=>":encoding(UTF-8)", ':std';
=======
use open OUT=>':utf8', ':std';

>>>>>>> c0234dd9
# standard or CPAN modules used
use CGI qw(:standard);
use DBI;
use Encode;

# Koha modules used
use C4::Context;
use C4::Output;
use C4::Auth;
use C4::Biblio;
use C4::ImportBatch;
use XML::LibXSLT;
use XML::LibXML;

my $input       = new CGI;
my $biblionumber = $input->param('id');
my $importid		=	$input->param('importid');
my $view		= $input->param('viewas');

my ( $template, $loggedinuser, $cookie ) = get_template_and_user(
    {
        template_name   => "catalogue/showmarc.tmpl",
        query           => $input,
        type            => "intranet",
        authnotrequired => 0,
        flagsrequired   => { catalogue => 1  },
        debug           => 1,
    }
);

$template->param( SCRIPT_NAME => $ENV{'SCRIPT_NAME'}, );
my ($record, $xmlrecord);
if($importid) {
	my ($marc,$encoding) = GetImportRecordMarc($importid);
		$record = MARC::Record->new_from_usmarc($marc) ;
 	if($view eq 'card') {
		$xmlrecord = $record->as_xml();
	} 
}

if($view eq 'card') {
    my $themelang = '/' . C4::Context->preference("opacthemes") .  '/' . C4::Templates::_current_language();
    $xmlrecord = GetXmlBiblio($biblionumber) unless $xmlrecord;
    my $xslfile =
      C4::Context->config('intrahtdocs') . $themelang . "/xslt/compact.xsl";
    my $parser       = XML::LibXML->new();
    my $xslt         = XML::LibXSLT->new();
    my $source       = $parser->parse_string($xmlrecord);
    my $style_doc    = $parser->parse_file($xslfile);
    my $stylesheet   = $xslt->parse_stylesheet($style_doc);
    my $results      = $stylesheet->transform($source);
    my $newxmlrecord = $stylesheet->output_string($results);
    $newxmlrecord = Encode::decode_utf8($newxmlrecord)
      unless utf8::is_utf8($newxmlrecord)
    ;    #decode only if not in perl internal format
    print $input->header( -charset => 'UTF-8' ), $newxmlrecord;
}
else {
    $record =GetMarcBiblio($biblionumber) unless $record;

    my $formatted = $record->as_formatted;
    $template->param( MARC_FORMATTED => $formatted );

    my $output= $template->output;
    $output=Encode::decode_utf8($output) unless utf8::is_utf8($output);
    output_html_with_http_headers $input, $cookie, $output;
}<|MERGE_RESOLUTION|>--- conflicted
+++ resolved
@@ -23,12 +23,8 @@
 use strict;
 #use warnings; FIXME - Bug 2505
 
-<<<<<<< HEAD
 use open OUT=>":encoding(UTF-8)", ':std';
-=======
-use open OUT=>':utf8', ':std';
 
->>>>>>> c0234dd9
 # standard or CPAN modules used
 use CGI qw(:standard);
 use DBI;
