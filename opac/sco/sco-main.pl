#!/usr/bin/perl
#
# This code has been modified by Trendsetters (originally from opac-user.pl)
# This code has been modified by rch
# Parts Copyright 2010-2011, ByWater Solutions (those related to username/password auth)
# We're going to authenticate a self-check user.  we'll add a flag to borrowers 'selfcheck'
#
# We're in a controlled environment; we trust the user.
# So the selfcheck station will accept a patronid and issue items to that borrower.
# FIXME: NOT really a controlled environment...  We're on the internet!
#
# The checkout permission comes form the CGI cookie/session of a staff user.
# The patron is not really logging in here in the same way as they do on the
# rest of the OPAC.  So don't confuse loggedinuser with the patron user.
#
# FIXME: inputfocus not really used in TMPL

use strict;
use warnings;

use CGI;
use Digest::MD5 qw(md5_base64);

use C4::Auth qw(get_template_and_user checkpw);
use C4::Koha;
use C4::Dates qw/format_date/;
use C4::Circulation;
use C4::Reserves;
use C4::Output;
use C4::Members;
use C4::Dates;
use C4::Biblio;
use C4::Items;

my $query = new CGI;

unless (C4::Context->preference('WebBasedSelfCheck')) {
    # redirect to OPAC home if self-check is not enabled
    print $query->redirect("/cgi-bin/koha/opac-main.pl");
    exit;
}

if (C4::Context->preference('AutoSelfCheckAllowed')) 
{
	my $AutoSelfCheckID = C4::Context->preference('AutoSelfCheckID');
	my $AutoSelfCheckPass = C4::Context->preference('AutoSelfCheckPass');
	$query->param(-name=>'userid',-values=>[$AutoSelfCheckID]);
	$query->param(-name=>'password',-values=>[$AutoSelfCheckPass]);
    $query->param(-name=>'koha_login_context',-values=>['sco']);
}
my ($template, $loggedinuser, $cookie) = get_template_and_user({
    template_name   => "sco/sco-main.tmpl",
    authnotrequired => 0,
      flagsrequired => { circulate => "circulate_remaining_permissions" },
    query => $query,
    type  => "opac",
    debug => 1,
});
if (C4::Context->preference('SelfCheckoutByLogin'))
{
    $template->param(authbylogin  => 1);
}

# Get the self checkout timeout preference, or use 120 seconds as a default
my $selfchecktimeout = 120000;
if (C4::Context->preference('SelfCheckTimeout')) { 
    $selfchecktimeout = C4::Context->preference('SelfCheckTimeout') * 1000;
}
$template->param(SelfCheckTimeout => $selfchecktimeout);

# Checks policy laid out by AllowSelfCheckReturns, defaults to 'on' if preference is undefined
my $allowselfcheckreturns = 1;
if (defined C4::Context->preference('AllowSelfCheckReturns')) {
    $allowselfcheckreturns = C4::Context->preference('AllowSelfCheckReturns');
}
$template->param(AllowSelfCheckReturns => $allowselfcheckreturns);


my $issuerid = $loggedinuser;
my ($op, $patronid, $patronlogin, $patronpw, $barcode, $confirmed, $timedout) = (
    $query->param("op")         || '',
    $query->param("patronid")   || '',
    $query->param("patronlogin")|| '',
    $query->param("patronpw")   || '',
    $query->param("barcode")    || '',
    $query->param("confirmed")  || '',
    $query->param("timedout")   || '', #not actually using this...
);

my $issuenoconfirm = 1; #don't need to confirm on issue.
#warn "issuerid: " . $issuerid;
my $issuer   = GetMemberDetails($issuerid);
my $item     = GetItem(undef,$barcode);
if (C4::Context->preference('SelfCheckoutByLogin') && !$patronid) {
    my $dbh = C4::Context->dbh;
<<<<<<< HEAD
    my ($resval, $patronid) = checkpw($dbh, $patronlogin, $patronpw);
=======
    my $resval;
    ($resval, $patronid) = checkpw($dbh, $patronlogin, $patronpw);
>>>>>>> 8d7608cd
}
my $borrower = GetMemberDetails(undef,$patronid);


my $branch = $issuer->{branchcode};
my $confirm_required = 0;
my $return_only = 0;
#warn "issuer cardnumber: " .   $issuer->{cardnumber};
#warn "patron cardnumber: " . $borrower->{cardnumber};
if ($op eq "logout") {
    $query->param( patronid => undef, patronlogin => undef, patronpw => undef );
}
elsif ( $op eq "returnbook" && $allowselfcheckreturns ) {
    my ($doreturn) = AddReturn( $barcode, $branch );
    #warn "returnbook: " . $doreturn;
    $borrower = GetMemberDetails(undef,$patronid);
}
elsif ( $op eq "checkout" ) {
    my $impossible  = {};
    my $needconfirm = {};
    if ( !$confirmed ) {
        ( $impossible, $needconfirm ) = CanBookBeIssued( $borrower, $barcode );
    }
    $confirm_required = scalar keys %$needconfirm;

    #warn "confirm_required: " . $confirm_required ;
    if (scalar keys %$impossible) {

        #  warn "impossible: numkeys: " . scalar (keys(%$impossible));
        #warn join " ", keys %$impossible;
        my $issue_error = (keys %$impossible)[0];

        # FIXME  we assume only one error.
        $template->param(
            impossible                => $issue_error,
            "circ_error_$issue_error" => 1,
            title                     => $item->{title},
            hide_main                 => 1,
        );
        if ($issue_error eq 'DEBT') {
            $template->param(amount => $impossible->{DEBT});
        }
        #warn "issue_error: " . $issue_error ;
        if ( $issue_error eq "NO_MORE_RENEWALS" ) {
            $return_only = 1;
            $template->param(
                returnitem => 1,
                barcode    => $barcode,
            );
        }
    } elsif ( $needconfirm->{RENEW_ISSUE} ) {
        if ($confirmed) {
            #warn "renewing";
            AddRenewal( $borrower, $item->{itemnumber} );
        } else {
            #warn "renew confirmation";
            $template->param(
                renew               => 1,
                barcode             => $barcode,
                confirm             => 1,
                confirm_renew_issue => 1,
                hide_main           => 1,
            );
        }
    } elsif ( $confirm_required && !$confirmed ) {
        #warn "failed confirmation";
        my $issue_error = (keys %$needconfirm)[0];
        $template->param(
            impossible                => (keys %$needconfirm)[0],
            "circ_error_$issue_error" => 1,
            hide_main                 => 1,
        );
    } else {
        if ( $confirmed || $issuenoconfirm ) {    # we'll want to call getpatroninfo again to get updated issues.
            # warn "issuing book?";
            AddIssue( $borrower, $barcode );
            # ($borrower, $flags) = getpatroninformation(undef,undef, $patronid);
            # $template->param(
            #   patronid => $patronid,
            #   validuser => 1,
            # );
        } else {
            $confirm_required = 1;
            #warn "issue confirmation";
            $template->param(
                confirm    => "Issuing title: " . $item->{title},
                barcode    => $barcode,
                hide_main  => 1,
                inputfocus => 'confirm',
            );
        }
    }
} # $op

if ($borrower->{cardnumber}) {
#   warn "issuer's  branchcode: " .   $issuer->{branchcode};
#   warn   "user's  branchcode: " . $borrower->{branchcode};
    my $borrowername = sprintf "%s %s", ($borrower->{firstname} || ''), ($borrower->{surname} || '');
    my @issues;
    my ($issueslist) = GetPendingIssues( $borrower->{'borrowernumber'} );
    foreach my $it (@$issueslist) {
        $it->{date_due_display} = format_date($it->{date_due});
        my ($renewokay, $renewerror) = CanBookBeIssued($borrower, $it->{'barcode'},'','');
        $it->{'norenew'} = 1 if $renewokay->{'NO_MORE_RENEWALS'};
        push @issues, $it;
    }

    $template->param(
        validuser => 1,
        borrowername => $borrowername,
        issues_count => scalar(@issues),
        ISSUES => \@issues,
        patronid => $patronid,
        patronlogin => $patronlogin,
        patronpw => $patronpw,
        noitemlinks => 1 ,
    );
    my $inputfocus = ($return_only      == 1) ? 'returnbook' :
                     ($confirm_required == 1) ? 'confirm'    : 'barcode' ;
    $template->param(
        inputfocus => $inputfocus,
		nofines => 1,
        "dateformat_" . C4::Context->preference('dateformat') => 1,
    );
    if (C4::Context->preference('ShowPatronImageInWebBasedSelfCheck')) {
        my ($image, $dberror) = GetPatronImage($borrower->{cardnumber});
        if ($image) {
            $template->param(
                display_patron_image => 1,
                cardnumber           => $borrower->{cardnumber},
            );
        }
    }
} else {
    $template->param(
        patronid   => $patronid,
        nouser     => $patronid,
    );
}

output_html_with_http_headers $query, $cookie, $template->output;<|MERGE_RESOLUTION|>--- conflicted
+++ resolved
@@ -93,12 +93,8 @@
 my $item     = GetItem(undef,$barcode);
 if (C4::Context->preference('SelfCheckoutByLogin') && !$patronid) {
     my $dbh = C4::Context->dbh;
-<<<<<<< HEAD
-    my ($resval, $patronid) = checkpw($dbh, $patronlogin, $patronpw);
-=======
     my $resval;
     ($resval, $patronid) = checkpw($dbh, $patronlogin, $patronpw);
->>>>>>> 8d7608cd
 }
 my $borrower = GetMemberDetails(undef,$patronid);
 
